## IceNet

<<<<<<< HEAD
TODO: add some results plots.

Codebase to train IceNet2, an ensemble of `M` U-Net neural networks for forecasting maps of daily-averaged Arctic sea ice `1, 2, ..., N` days into the future.
A flexible data loader class is provided to dictate which map variables are input to the networks (e.g. past sea ice and other climate variables), how far they look back into the past, and how far ahead to forecast.

This is an extension of the paper [Seasonal Arctic sea ice forecasting with probabilistic deep learning](https://doi.org/10.31223/X5430P) to operate on a daily timescale (rather than monthly) and perform probabilistic regression (rather than probabilistic classification).

![](figures/architecture.png)

The guidelines below assume you're working on a Unix-like machine with a GPU.

#### Example folder structure

```
.
|-icenet2/ (code folder)

|-data/
|---forecasts/ (daily validation forecast NetCDFs in model subfolders)
|-----Day_persistence/
|-----icenet2/
|-------2021_04_25_1351_icenet2_nh_thinned7_weeklyinput_wind_3month/
|---------unet_batchnorm/
|-----------ensemble/
|-----seas5/
|---forecasts_monthly/ (as above but for monthly averages)
|---nh/ (northern hemisphere data)
|---sh/ (sourthern hemisphere data)
|---network_datasets/ (normalised network datasets in daily .npy file format)

|-dataloader_configs/ (.json files specifying icenet2 input-output data and training config options)

|-results/ (.csv files of daily validation results and subfolders for icenet2 models containing trained models and validation plots)
|---2021_04_28_141515_results.csv
|---2021_04_25_1351_icenet2_nh_thinned7_weeklyinput_wind_3month/
|-----unet_batchnorm/
|-------networks/
|-------validation/

|-results_monthly/ (.csv files of monthly validation results)
|---2021_04_26_173002_results.csv

|-figures/

|-videos/
|---forecast_videos/
|-----2021_04_25_1351_icenet2_nh_thinned7_weeklyinput_wind_3month/
```

#### Preliminary setup

The following instructions assume you have conda installed. If you don't yet have conda, you can download it [here](https://docs.conda.io/projects/conda/en/latest/user-guide/install/linux.html).

For the script to download ERA5 data to work, you must first set up a CDS account and populate your `cdsapirc` file.
Follow the 'Install the CDS API key' instructions available [here](https://cds.climate.copernicus.eu/api-how-to#install-the-cds-api-key).
This shouldn't take more than a few minutes.

Optional: I use `tmux` while SSH'd into BAS's HPC to keep my commands running after disconnecting: `tmux new -s icenet` to create a new `tmux` session and `tmux attach -t icenet` when attaching.

### 1) Set up Conda environment

After cloning the repo, run the commands below in the root of the repository to set up the conda environment:

- `conda env create -f environment.yml -n icenet2`
- `conda activate icenet2`

### 2) Download data

- `python3 icenet2/gen_masks.py`. This obtains masks for land, the polar holes, and monthly maximum ice extent.

- `python3 icenet2/download_and_interpolate_daily_sic_data.py`. Gets OSI-SAF SIC data.
This downloads daily SIC data, linearly interpolates missing days, and bilinearly interpolates missing grid cells (e.g. polar hole).
Probably best to run overnight.

- `./download_and_regrid_era5_data_in_parallel.sh`. Gets ERA5 reanalysis data.
This runs multiple `python3 icenet2/download_and_regrid_daily_era5_data.py` commands to acquire multiple variables in parallel.
This downloads the raw hourly-averaged ERA5 data in global latitude-longitude format, computes daily averages, and regrids to the EASE grid that OSI-SAF SIC data lies on.
To rotate and regrid ERA5 surface wind vector fields, use `icenet2/rotate_and_regrid_era5_wind_vector_data.py`.

### 3) Normalise data and set up data loader configuration

- `python3 icenet2/preproc_icenet2_data.py`. Normalises the data and save in daily NumPy files.

- `python3 icenet2/gen_data_loader_config.py`. Sets up data loader.

### 4) Train IceNet2

- `python3 icenet2/train_icenet2.py`, or submit via SLURM with `sbatch slurm_train_script.sh`. Both take hyperameter settings as command line inputs. Run multiple times with different settings of the `seed` hyperparameter to train an ensemble.

### 5) Run validation

- `python3 icenet2/predict_validation.py`. Use `xarray` to save daily predictions in yearly NetCDFs for IceNet2 and benchmarks with dimensions `(target date, x, y, lead time)`.
- `python3 icenet2/analyse_validation.py`. Load the forecast data and compute forecast metrics, storing results in a global `pandas` DataFrame with MultiIndex `(target date, lead time, model)` and columns for each metric. Optionally use `dask` to avoid loading the entire forecast datasets to memorry, and process chunks in parallel.
- `python3 icenet2/plot_validation.py`. Plot results using seaborn.

### Misc

- `icenet2/models.py` defines network architectures.
- `icenet2/config.py` defines globals.
- `icenet2/losses.py` defines loss functions.
- `icenet2/callbacks.py` defines training callbacks.
- `icenet2/metrics.py` defines training metrics.
- `icenet2/utils.py` defines IceNet2 utility functions like the data preprocessor, data loader, and regridding methods.
- `icenet2/misc.py` defines miscellaneous methods like a method to generate videos of IceNet2 forecasts.
- `icenet2/gen_figures.py` code for reproducing various figures.
=======
Refactoring work WIP for IceNet-Pipeline
>>>>>>> bee6aff7
<|MERGE_RESOLUTION|>--- conflicted
+++ resolved
@@ -1,111 +1,3 @@
 ## IceNet
 
-<<<<<<< HEAD
-TODO: add some results plots.
-
-Codebase to train IceNet2, an ensemble of `M` U-Net neural networks for forecasting maps of daily-averaged Arctic sea ice `1, 2, ..., N` days into the future.
-A flexible data loader class is provided to dictate which map variables are input to the networks (e.g. past sea ice and other climate variables), how far they look back into the past, and how far ahead to forecast.
-
-This is an extension of the paper [Seasonal Arctic sea ice forecasting with probabilistic deep learning](https://doi.org/10.31223/X5430P) to operate on a daily timescale (rather than monthly) and perform probabilistic regression (rather than probabilistic classification).
-
-![](figures/architecture.png)
-
-The guidelines below assume you're working on a Unix-like machine with a GPU.
-
-#### Example folder structure
-
-```
-.
-|-icenet2/ (code folder)
-
-|-data/
-|---forecasts/ (daily validation forecast NetCDFs in model subfolders)
-|-----Day_persistence/
-|-----icenet2/
-|-------2021_04_25_1351_icenet2_nh_thinned7_weeklyinput_wind_3month/
-|---------unet_batchnorm/
-|-----------ensemble/
-|-----seas5/
-|---forecasts_monthly/ (as above but for monthly averages)
-|---nh/ (northern hemisphere data)
-|---sh/ (sourthern hemisphere data)
-|---network_datasets/ (normalised network datasets in daily .npy file format)
-
-|-dataloader_configs/ (.json files specifying icenet2 input-output data and training config options)
-
-|-results/ (.csv files of daily validation results and subfolders for icenet2 models containing trained models and validation plots)
-|---2021_04_28_141515_results.csv
-|---2021_04_25_1351_icenet2_nh_thinned7_weeklyinput_wind_3month/
-|-----unet_batchnorm/
-|-------networks/
-|-------validation/
-
-|-results_monthly/ (.csv files of monthly validation results)
-|---2021_04_26_173002_results.csv
-
-|-figures/
-
-|-videos/
-|---forecast_videos/
-|-----2021_04_25_1351_icenet2_nh_thinned7_weeklyinput_wind_3month/
-```
-
-#### Preliminary setup
-
-The following instructions assume you have conda installed. If you don't yet have conda, you can download it [here](https://docs.conda.io/projects/conda/en/latest/user-guide/install/linux.html).
-
-For the script to download ERA5 data to work, you must first set up a CDS account and populate your `cdsapirc` file.
-Follow the 'Install the CDS API key' instructions available [here](https://cds.climate.copernicus.eu/api-how-to#install-the-cds-api-key).
-This shouldn't take more than a few minutes.
-
-Optional: I use `tmux` while SSH'd into BAS's HPC to keep my commands running after disconnecting: `tmux new -s icenet` to create a new `tmux` session and `tmux attach -t icenet` when attaching.
-
-### 1) Set up Conda environment
-
-After cloning the repo, run the commands below in the root of the repository to set up the conda environment:
-
-- `conda env create -f environment.yml -n icenet2`
-- `conda activate icenet2`
-
-### 2) Download data
-
-- `python3 icenet2/gen_masks.py`. This obtains masks for land, the polar holes, and monthly maximum ice extent.
-
-- `python3 icenet2/download_and_interpolate_daily_sic_data.py`. Gets OSI-SAF SIC data.
-This downloads daily SIC data, linearly interpolates missing days, and bilinearly interpolates missing grid cells (e.g. polar hole).
-Probably best to run overnight.
-
-- `./download_and_regrid_era5_data_in_parallel.sh`. Gets ERA5 reanalysis data.
-This runs multiple `python3 icenet2/download_and_regrid_daily_era5_data.py` commands to acquire multiple variables in parallel.
-This downloads the raw hourly-averaged ERA5 data in global latitude-longitude format, computes daily averages, and regrids to the EASE grid that OSI-SAF SIC data lies on.
-To rotate and regrid ERA5 surface wind vector fields, use `icenet2/rotate_and_regrid_era5_wind_vector_data.py`.
-
-### 3) Normalise data and set up data loader configuration
-
-- `python3 icenet2/preproc_icenet2_data.py`. Normalises the data and save in daily NumPy files.
-
-- `python3 icenet2/gen_data_loader_config.py`. Sets up data loader.
-
-### 4) Train IceNet2
-
-- `python3 icenet2/train_icenet2.py`, or submit via SLURM with `sbatch slurm_train_script.sh`. Both take hyperameter settings as command line inputs. Run multiple times with different settings of the `seed` hyperparameter to train an ensemble.
-
-### 5) Run validation
-
-- `python3 icenet2/predict_validation.py`. Use `xarray` to save daily predictions in yearly NetCDFs for IceNet2 and benchmarks with dimensions `(target date, x, y, lead time)`.
-- `python3 icenet2/analyse_validation.py`. Load the forecast data and compute forecast metrics, storing results in a global `pandas` DataFrame with MultiIndex `(target date, lead time, model)` and columns for each metric. Optionally use `dask` to avoid loading the entire forecast datasets to memorry, and process chunks in parallel.
-- `python3 icenet2/plot_validation.py`. Plot results using seaborn.
-
-### Misc
-
-- `icenet2/models.py` defines network architectures.
-- `icenet2/config.py` defines globals.
-- `icenet2/losses.py` defines loss functions.
-- `icenet2/callbacks.py` defines training callbacks.
-- `icenet2/metrics.py` defines training metrics.
-- `icenet2/utils.py` defines IceNet2 utility functions like the data preprocessor, data loader, and regridding methods.
-- `icenet2/misc.py` defines miscellaneous methods like a method to generate videos of IceNet2 forecasts.
-- `icenet2/gen_figures.py` code for reproducing various figures.
-=======
-Refactoring work WIP for IceNet-Pipeline
->>>>>>> bee6aff7
+Refactoring work WIP for IceNet-Pipeline