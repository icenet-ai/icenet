import argparse
import datetime as dt
import logging
import os
import re

from concurrent.futures import as_completed, ProcessPoolExecutor

<<<<<<< HEAD
import cartopy.crs as ccrs
import cartopy.feature as cfeature
=======
import imageio_ffmpeg as ffmpeg
>>>>>>> d3bad784
import matplotlib.pyplot as plt
import numpy as np
import pandas as pd
import xarray as xr

from matplotlib.animation import FuncAnimation
from mpl_toolkits.axes_grid1 import make_axes_locatable

from icenet.process.predict import get_refcube
from icenet.utils import setup_logging
from icenet.plotting.utils import get_plot_axes, set_plot_geoaxes, set_plot_geoextent, get_custom_cmap

# TODO: This can be a plotting or analysis util function elsewhere
def get_dataarray_from_files(files: object, numpy: bool = False) -> object:
    """

    :param files:
    :param numpy:
    :return:
    """
    if not numpy:
        ds = xr.open_mfdataset(files)
        # TODO: We're relying on single variable files from downloaders
        #  so maybe allow a specifier for this for multi var files?
        da = ds.to_array(dim=list(ds.data_vars)[0])[0]
    else:
        first_file = np.load(files[0])
        arr = np.zeros((len(files), *first_file.shape))
        dates = []

        assert len(first_file.shape) == 2, \
            "Wrong number of dims for use in videos {}".\
            format(len(first_file.shape))

        for np_idx in range(0, len(files)):
            arr[np_idx] = np.load(files[np_idx])
            nom = os.path.basename(files[np_idx])

            # TODO: error handling
            date_match = re.search(r"(\d{4})_(\d{1,2})_(\d{1,2})", nom)
            dates.append(
                pd.to_datetime(dt.date(*[int(s) for s in date_match.groups()])))

        # FIXME: naive implementations abound
        path_comps = os.path.dirname(files[0]).split(os.sep)
        ref_cube = get_refcube("north" in path_comps, "south" in path_comps)
        var_name = path_comps[-2]

        da = xr.DataArray(
            data=arr,
            dims=("time", "yc", "xc"),
            coords=dict(
                time=[pd.Timestamp(d) for d in dates],
                xc=ref_cube.coord("projection_x_coordinate").points,
                yc=ref_cube.coord("projection_y_coordinate").points,
            ),
            name=var_name,
        )

    return da


def xarray_to_video(
    da: object,
    fps: int,
    video_path: object = None,
    reproject: bool = False,
    north: bool = True,
    south: bool = False,
    extent: tuple = None,
    region_definition: str = "pixel",
    coastlines: str = "default",
    gridlines: bool = False,
    target_crs: object = None,
    transform_crs: object = None,
    mask: object = None,
    mask_type: str = 'contour',
    clim: object = None,
    crop: object = None,
    data_type: str = 'abs',
    video_dates: object = None,
    cmap: object = plt.get_cmap("viridis"),
    figsize: tuple = (10, 8),
    dpi: int = 150,
    imshow_kwargs: dict = None,
    ax_init: object = None,
    ax_extra: callable = None,
    colorbar_label: str = '',
) -> object:
    """
    Generate video of an xarray.DataArray. Optionally input a list of
    `video_dates` to show, otherwise the full set of time coordiantes
    of the dataset is used.

    :param da: Dataset to create video of.
    :param video_path: Path to save the video to.
    :param fps: Frames per second of the video.
    :param mask: Boolean mask with True over masked elements to overlay
    as a contour or filled contour. Defaults to None (no mask plotting).
    :param mask_type: 'contour' or 'contourf' dictating whether the mask is
    overlaid as a contour line or a filled contour.
    :param data_type: 'abs' or 'anom' describing whether the data is in absolute
    or anomaly format. If anomaly, the colorbar is centred on 0.
    :param video_dates: List of Pandas Timestamps or datetime.datetime objects
    to plot video from the dataset.
    :param crop: [(a, b), (c, d)] to crop the video from a:b and c:d
    :param clim: Colormap limits. Default is None, in which case the min and
    max values of the array are used.
    :param cmap: Matplotlib colormap object.
    :param figsize: Figure size in inches.
    :param dpi: Figure DPI.
    :param imshow_kwargs: Extra arguments for displaying array
    :param ax_init: pre-initialised axes object for display
    :param ax_extra: Extra method called with axes for additional plotting
    """
    assert north ^ south, "Only one hemisphere must be selected"
    pole = 1 if north else -1

    target_crs = ccrs.LambertAzimuthalEqualArea(central_latitude=pole*90, central_longitude=0) if target_crs is None else target_crs
    transform_crs = ccrs.PlateCarree() if transform_crs is None else transform_crs

    # Hack since cartopy needs transparency for nan regions to wraparound
    # correctly with pcolormesh, set nan areas as under range.
    if reproject:
        da = da.where(~np.isnan(da), -9999, drop=False)

    def update(date):
        logging.debug("Plotting {}".format(date.strftime("%D")))
        data = da.sel(time=date)
        image.set_array(data)

        image_title.set_text("{:04d}/{:02d}/{:02d}".format(
            date.year, date.month, date.day))

        return image, image_title

    logging.info("Inspecting data")

    if clim is not None:
        n_min = clim[0]
        n_max = clim[1]
    else:
        n_max = da.max().values
        n_min = da.min().values

        if data_type == 'anom':
            if np.abs(n_max) > np.abs(n_min):
                n_min = -n_max
            elif np.abs(n_min) > np.abs(n_max):
                n_max = -n_min

    if video_dates is None:
        video_dates = [
            pd.Timestamp(date).to_pydatetime() for date in da.time.values
        ]

    if crop is not None:
        a = crop[0][0]
        b = crop[0][1]
        c = crop[1][0]
        d = crop[1][1]
        da = da.isel(xc=np.arange(a, b), yc=np.arange(c, d))
        if mask is not None:
            mask = mask[a:b, c:d]

    logging.info("Initialising plot")

    if ax_init is None:
        fig, ax = get_plot_axes(
                            geoaxes=True,
                            north=north,
                            south=south,
                            target_crs=target_crs,
                            figsize=figsize,
                            dpi=dpi,
                            )
        ax = set_plot_geoaxes(ax,
                              region_definition=region_definition,
                              extent=extent,
                              coastlines=coastlines,
                              gridlines=gridlines,
                              north=north,
                              south=south,
                              )
    else:
        ax = ax_init
        fig = ax.get_figure()

    ax.axes.xaxis.set_visible(False)
    ax.axes.yaxis.set_visible(False)

    if ax_extra is not None:
        ax_extra(ax)

    #if extent and region_definition == "geographic":
    #    # ax.set_extent(extent, crs=transform_crs)
    #    set_plot_geoextent(ax, extent)

    date = pd.Timestamp(da.time.values[0]).to_pydatetime()

    data = da.sel(time=date)

    if mask is not None:
        if mask_type == 'contour':
            image = ax.contour(data.xc.data, data.yc.data, mask,
                                levels=[.5, 1],
                                colors='k',
                                transform=target_crs,
                                zorder=3,
                                )
        elif mask_type == 'contourf':
            image = ax.contourf(data.xc.data, data.yc.data, mask,
                                levels=[.5, 1],
                                colors='k',
                                transform=target_crs,
                                zorder=3,
                                )

    # TODO: Tidy up, and cover all argument options
    # Hack since cartopy needs transparency for nan regions to wraparound
    # correctly with pcolormesh.
    custom_cmap = get_custom_cmap(cmap)

    image = data.plot.pcolormesh("lon",
                                 "lat",
                                 ax=ax,
                                 transform=transform_crs,
                                 animated=True,
                                 zorder=1,
                                 add_colorbar=False,
                                 cmap=custom_cmap,
                                 vmin=n_min,
                                 vmax=n_max,
                                 **imshow_kwargs if imshow_kwargs is not None else {}
                                 )

    image_title = ax.set_title("{:04d}/{:02d}/{:02d}".format(
        date.year, date.month, date.day),
                               fontsize="large",
                               zorder=2)

    try:
        divider = make_axes_locatable(ax)
        cax = divider.append_axes("right", size="5%", pad=0.05, zorder=2, axes_class=plt.Axes)
        cbar = plt.colorbar(image, ax=ax, cax=cax)
        if colorbar_label:
            cbar.set_label(colorbar_label)
        plt.subplots_adjust(right=0.9)
    except KeyError as ex:
        logging.warning("Could not configure locatable colorbar: {}".format(ex))

    logging.info("Animating")

    # Investigated blitting, but it causes a few problems with masks/titles.
    animation = FuncAnimation(fig,
                            func=update,
                            frames=video_dates,
                            interval=1000 / fps,
                            repeat=False,
                            blit=True,
                            )

    plt.close()

    if not video_path:
        logging.info("Not saving plot, will return animation")
    else:
        logging.info("Saving plot to {}".format(video_path))
        # Set Matplotlib's ffmpeg executable path to the one from imageio_ffmpeg
        ffmpeg_path = ffmpeg.get_ffmpeg_exe()
        plt.rcParams['animation.ffmpeg_path'] = ffmpeg_path
        animation.save(video_path, fps=fps, extra_args=['-vcodec', 'libx264'])
    return animation


def recurse_data_folders(base_path: object,
                         lookups: object,
                         children: object,
                         filetype: str = "nc") -> object:
    """

    :param base_path:
    :param lookups:
    :param children:
    :param filetype:
    :return:
    """
    logging.info("Looking at {}".format(base_path))
    files = []

    if children is None and lookups is None:
        # TODO: should ideally use scandir for performance
        # TODO: naive hardcoded filtering of files
        logging.debug("CHILDREN: {} or LOOKUPS: {}".format(children, lookups))
        files = sorted([
            os.path.join(base_path, f)
            for f in os.listdir(base_path)
            if os.path.splitext(f)[1] == ".{}".format(filetype) and
            (re.match(r'^\d{4}\.nc$', f) or
             re.search(r'(abs|anom|linear_trend)\.nc$', f))
        ])

        logging.debug("Files found: {}".format(", ".join(files)))
        if not len(files):
            return None
    else:
        for subdir in os.listdir(base_path):
            logging.debug("SUBDIR: {}".format(subdir))
            new_path = os.path.join(base_path, subdir)

            if not os.path.isdir(new_path):
                continue

            if not len(lookups) or \
                    (len(lookups) and subdir in [str(s) for s in lookups]):
                subdir_files = recurse_data_folders(
                    new_path, children[0] if children is not None and
                    len(children) > 0 else None, children[1:]
                    if children is not None and len(children) > 1 else None,
                    filetype)
                if subdir_files:
                    files.append(subdir_files)

    return files


def video_process(files: object, numpy: object, output_dir: object,
                  fps: int) -> object:
    """

    :param files:
    :param numpy:
    :param output_dir:
    :param fps:
    :return:
    """
    path_comps = os.path.dirname(files[0]).split(os.sep)
    os.makedirs(output_dir, exist_ok=True)
    output_name = os.path.join(output_dir,
                               "{}.mp4".format("_".join(path_comps)))

    if not os.path.exists(output_name):
        logging.debug("Supplied: {} files for processing".format(len(files)))
        da = get_dataarray_from_files(files, numpy)
        logging.info("Saving to {}".format(output_name))
        xarray_to_video(da, fps, video_path=output_name)
    else:
        logging.warning("Not overwriting existing: {}".format(output_name))
        return None

    return output_name


@setup_logging
def cli_args():
    """

    :return:
    """
    args = argparse.ArgumentParser()

    args.add_argument("-f", "--fps", default=15, type=int)
    args.add_argument("-n", "--numpy", action="store_true", default=False)
    args.add_argument("-o",
                      "--output-dir",
                      dest="output_dir",
                      type=str,
                      default="plot")
    args.add_argument("-p", "--path", default="data", type=str)
    args.add_argument("-w", "--workers", default=8, type=int)

    args.add_argument("-v", "--verbose", action="store_true", default=False)

    args.add_argument("data", type=lambda s: s.split(","))
    args.add_argument("hemisphere",
                      default=[],
                      choices=["north", "south"],
                      nargs="?")

    args.add_argument("--vars", default=[], type=lambda s: s.split(","))
    args.add_argument("--years", default=[], type=lambda s: s.split(","))

    return args.parse_args()


def data_cli():
    """

    """
    args = cli_args()

    hemis = [args.hemisphere] if len(args.hemisphere) else ["north", "south"]
    logging.info("Looking into {}".format(args.path))

    path_children = [hemis, args.vars]
    video_batches = recurse_data_folders(
        args.path,
        args.data,
        path_children,
        filetype="nc" if not args.numpy else "npy")
    logging.debug("Batches: {}".format(video_batches))

    video_batches = [
        v_el for h_list in video_batches for v_list in h_list for v_el in v_list
    ]

    if len(args.years) > 0:
        new_batches = []
        for batch in video_batches:
            batch = [
                el for el in batch if os.path.basename(el)[0:4] in args.years
            ]
            if len(batch):
                new_batches.append(batch)
            video_batches = new_batches

    logging.debug("Batches {}".format(video_batches))

    with ProcessPoolExecutor(
            max_workers=min(len(video_batches), args.workers)) as executor:
        futures = []

        for batch in video_batches:
            futures.append(
                executor.submit(video_process, batch, args.numpy,
                                args.output_dir, args.fps))

        for future in as_completed(futures):
            try:
                res = future.result()

                if res:
                    logging.info("Produced {}".format(res))
            except Exception as e:
                logging.error(e)<|MERGE_RESOLUTION|>--- conflicted
+++ resolved
@@ -6,12 +6,9 @@
 
 from concurrent.futures import as_completed, ProcessPoolExecutor
 
-<<<<<<< HEAD
 import cartopy.crs as ccrs
 import cartopy.feature as cfeature
-=======
 import imageio_ffmpeg as ffmpeg
->>>>>>> d3bad784
 import matplotlib.pyplot as plt
 import numpy as np
 import pandas as pd
