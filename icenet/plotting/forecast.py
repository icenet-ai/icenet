import argparse
import datetime as dt
import logging
import os
import re
import sys

from datetime import timedelta

import matplotlib as mpl
import matplotlib.cm as cm
import matplotlib.colors as colors
import matplotlib.pyplot as plt
import matplotlib.dates as mdates
from matplotlib.animation import FuncAnimation
from matplotlib.backends.backend_pdf import PdfPages

import seaborn as sns

import numpy as np
import pandas as pd
import xarray as xr
import dask.array as da
import xarray as xr

from icenet import __version__ as icenet_version
from icenet.data.cli import date_arg
from icenet.data.sic.mask import Masks
from icenet.plotting.utils import (
    filter_ds_by_obs,
    get_forecast_ds,
    get_obs_da,
    get_seas_forecast_da,
    get_seas_forecast_init_dates,
    show_img,
    get_plot_axes
)
from icenet.plotting.video import xarray_to_video


def parse_location_or_region(argument: str):
    separator = ','
    # Allow ValueError to propagate if not given sequence of integers
    return tuple(int(s) for s in argument.split(separator))


def location_arg(argument: str):
    try:
        x, y = parse_location_or_region(argument)
        return (x, y)
    except ValueError:
        argparse.ArgumentTypeError(
            "Expected a location (pair of integers separated by a comma)"
        )


def region_arg(argument: str):
    """type handler for region arguments with argparse

    :param argument:

    :return:
    """
    try:
        x1, y1, x2, y2 = parse_location_or_region(argument)

        assert x2 > x1 and y2 > y1, "Region is not valid"
        return x1, y1, x2, y2
    except TypeError:
        raise argparse.ArgumentTypeError(
            "Region argument must be list of four integers")


def process_regions(region: tuple,
                    data: tuple) -> tuple:
    """

    :param region:
    :param data:
    
    :return:
    """

    assert len(region) == 4, "Region needs to be a list of four integers"
    x1, y1, x2, y2 = region
    assert x2 > x1 and y2 > y1, "Region is not valid"

    for idx, arr in enumerate(data):
        if arr is not None:
            data[idx] = arr[..., y1:y2, x1:x2]
    return data


<<<<<<< HEAD
def compute_binary_accuracy(masks: object,
                            fc_da: object,
                            obs_da: object,
                            threshold: float) -> object:
    """
    Compute the binary class accuracy of a forecast,
    where we consider a binary class prediction of ice with SIC > 15%.
    In particular, we compute the mean percentage of correct
    classifications over the active grid cell area.
    
    :param masks: an icenet Masks object
    :param fc_da: the forecasts given as an xarray.DataArray object 
                  with time, xc, yc coordinates
    :param obs_da: the "ground truth" given as an xarray.DataArray object
                   with time, xc, yc coordinates
    :param threshold: the SIC threshold of interest (in percentage as a fraction),
                      i.e. threshold is between 0 and 1
    
    :return: binary accuracy for forecast as xarray.DataArray object 
    """
    threshold = 0.15 if threshold is None else threshold
    if (threshold < 0) or (threshold > 1):
        raise ValueError("threshold must be a float between 0 and 1")
    
     # obtain mask
    agcm = masks.get_active_cell_da(obs_da)
    
    # binary for observed (i.e. truth)
    binary_obs_da = obs_da > threshold
    
    # binary for forecast
    binary_fc_da = fc_da > threshold
    
    # compute binary accuracy metric
    binary_fc_da = (binary_fc_da == binary_obs_da).\
        astype(np.float16).weighted(agcm)
    binacc_fc = (binary_fc_da.mean(dim=['yc', 'xc']) * 100)
    
    return binacc_fc
=======
def process_probes(probes, data) -> tuple:
    """
    :param probes: A sequence of locations (pairs)
    :param data: A sequence of xr.DataArray
    """

    # index into each element of data with a xr.DataArray, for pointwise
    # selection.  Construct the indexing DataArray as follows:

    probes_da = xr.DataArray(probes, dims=('probe', 'coord'))
    xcs, ycs = probes_da.sel(coord=0), probes_da.sel(coord=1)

    for idx, arr in enumerate(data):
        arr = arr.assign_coords({
            "xi": ("xc", np.arange(len(arr.xc))),
            "yi": ("yc", np.arange(len(arr.yc))),
        })
        if arr is not None:
            data[idx] = arr.isel(xc=xcs, yc=ycs)

    return data
>>>>>>> 917a4100


def plot_binary_accuracy(masks: object,
                         fc_da: object,
                         cmp_da: object,
                         obs_da: object,
                         output_path: object,
                         threshold: float = 0.15) -> object:
    """
    Compute and plot the binary class accuracy of a forecast,
    where we consider a binary class prediction of ice with SIC > 15%.
    In particular, we compute the mean percentage of correct
    classifications over the active grid cell area.
    
    :param masks: an icenet Masks object
    :param fc_da: the forecasts given as an xarray.DataArray object 
                  with time, xc, yc coordinates
    :param cmp_da: a comparison forecast / sea ice data given as an 
                   xarray.DataArray object with time, xc, yc coordinates.
                   If None, will ignore plotting a comparison forecast
    :param obs_da: the "ground truth" given as an xarray.DataArray object
                   with time, xc, yc coordinates
    :param output_path: string specifying the path to store the plot
    :param threshold: the SIC threshold of interest (in percentage as a fraction),
                      i.e. threshold is between 0 and 1
    
    :return: tuple of (binary accuracy for forecast (fc_da), 
                       binary accuracy for comparison (cmp_da))
    """
    binacc_fc = compute_binary_accuracy(masks=masks,
                                        fc_da=fc_da,
                                        obs_da=obs_da,
                                        threshold=threshold)
    fig, ax = plt.subplots(figsize=(12, 6))
    ax.set_title(f"Binary accuracy comparison (threshold SIC = {threshold*100}%)")
    ax.plot(binacc_fc.time, binacc_fc.values, label="IceNet")

    if cmp_da is not None:
        binacc_cmp = compute_binary_accuracy(masks=masks,
                                             fc_da=cmp_da,
                                             obs_da=obs_da,
                                             threshold=threshold)
        ax.plot(binacc_cmp.time, binacc_cmp.values, label="SEAS")
    else:
        binacc_cmp = None

    ax.xaxis.set_major_formatter(
        mdates.ConciseDateFormatter(ax.xaxis.get_major_locator()))
    ax.xaxis.set_major_locator(mdates.MonthLocator())
    ax.xaxis.set_minor_locator(mdates.DayLocator())
    ax.legend(loc='lower right')

    output_path = os.path.join("plot", "binacc.png") \
        if not output_path else output_path
    logging.info(f"Saving to {output_path}")
    plt.savefig(output_path)

    return binacc_fc, binacc_cmp


def compute_sea_ice_extent_error(masks: object,
                                 fc_da: object,
                                 obs_da: object,
                                 grid_area_size: int,
                                 threshold: float) -> object:
    """
    Compute sea ice extent (SIE) error of a forecast, where SIE is
    defined as the total area covered by grid cells with SIC > (threshold*100)%.

    :param masks: an icenet Masks object
    :param fc_da: the forecasts given as an xarray.DataArray object 
                  with time, xc, yc coordinates
    :param obs_da: the "ground truth" given as an xarray.DataArray object
                   with time, xc, yc coordinates
    :param grid_area_size: the length of the sides of the grid (in km),
                           by default set to 25 (so area of grid is 25*25)
    :param threshold: the SIC threshold of interest (in percentage as a fraction),
                      i.e. threshold is between 0 and 1

    :return: SIE for forecast as xarray.DataArray object
    """
    grid_area_size = 25 if grid_area_size is None else grid_area_size
    threshold = 0.15 if threshold is None else threshold
    if (threshold < 0) or (threshold > 1):
        raise ValueError("threshold must be a float between 0 and 1")
    
    # obtain mask
    agcm = masks.get_active_cell_da(obs_da)
    
    # binary for observed (i.e. truth)
    binary_obs_da = obs_da > threshold
    binary_obs_weighted_da = binary_obs_da.astype(int).weighted(agcm)

    # binary for forecast
    binary_fc_da = fc_da > threshold
    binary_fc_weighted_da = binary_fc_da.astype(int).weighted(agcm)
    
    # sie error
    forecast_sie_error = (
        binary_fc_weighted_da.sum(['xc', 'yc']) -
        binary_obs_weighted_da.sum(['xc', 'yc'])
    ) * (grid_area_size**2)
    
    return forecast_sie_error


def plot_sea_ice_extent_error(masks: object,
                              fc_da: object,
                              cmp_da: object,
                              obs_da: object,
                              output_path: object,
                              grid_area_size: int = 25,
                              threshold: float = 0.15) -> object:
    """
    Compute and plot sea ice extent (SIE) error of a forecast, where SIE is
    defined as the total area covered by grid cells with SIC > (threshold*100)%.
    
    :param masks: an icenet Masks object
    :param fc_da: the forecasts given as an xarray.DataArray object 
                  with time, xc, yc coordinates
    :param cmp_da: a comparison forecast / sea ice data given as an 
                   xarray.DataArray object with time, xc, yc coordinates.
                   If None, will ignore plotting a comparison forecast
    :param obs_da: the "ground truth" given as an xarray.DataArray object
                   with time, xc, yc coordinates
    :param output_path: string specifying the path to store the plot
    :param grid_area_size: the length of the sides of the grid (in km),
                           by default set to 25 (so area of grid is 25*25)
    :param threshold: the SIC threshold of interest (in percentage as a fraction),
                      i.e. threshold is between 0 and 1
    
    :return: tuple of (SIE for forecast (fc_da), SIE for comparison (cmp_da))
    """
    forecast_sie_error = compute_sea_ice_extent_error(masks=masks,
                                                      fc_da=fc_da,
                                                      obs_da=obs_da,
                                                      grid_area_size=grid_area_size)
    
    fig, ax = plt.subplots(figsize=(12, 6))
    ax.set_title(f"SIE comparison ({grid_area_size} km grid resolution) "
                 f"(threshold SIC = {threshold*100}%)")
    ax.plot(forecast_sie_error.time, forecast_sie_error.values, label="IceNet")

    if cmp_da is not None:
        cmp_sie_error = compute_sea_ice_extent_error(masks=masks,
                                                      fc_da=cmp_da,
                                                      obs_da=obs_da,
                                                      grid_area_size=grid_area_size)
        ax.plot(cmp_sie_error.time, cmp_sie_error.values, label="SEAS")
    else:
        cmp_sie_error = None

    ax.xaxis.set_major_formatter(
        mdates.ConciseDateFormatter(ax.xaxis.get_major_locator()))
    ax.xaxis.set_major_locator(mdates.MonthLocator())
    ax.xaxis.set_minor_locator(mdates.DayLocator())
    ax.legend(loc='lower right')

    output_path = os.path.join("plot", "sie_error.png") \
        if not output_path else output_path
    logging.info(f"Saving to {output_path}")
    plt.savefig(output_path)

    return forecast_sie_error, cmp_sie_error


def compute_metrics(metrics: object,
                    masks: object,
                    fc_da: object,
                    obs_da: object) -> object:
    """
    Computes metrics based on SIC error which are passed in as a list of strings.
    Returns a dictionary where the keys are the metrics,
    and the values are the computed metrics.

    :param metrics: a list of strings
    :param masks: an icenet Masks object
    :param fc_da: an xarray.DataArray object with time, xc, yc coordinates
    :param obs_da: an xarray.DataArray object with time, xc, yc coordinates
    
    :return: dictionary with keys as metric names and values as 
             xarray.DataArray's storing the computed metrics for each forecast
    """
    # check requested metrics have been implemented
    implemented_metrics = ['MAE', 'MSE', 'RMSE']
    for metric in metrics:
        if metric not in implemented_metrics:
            raise NotImplementedError(f"{metric} metric has not been implemented. "
                                      f"Please only choose out of {implemented_metrics}.")
    
    # obtain mask
    mask_da = masks.get_active_cell_da(obs_da)
    
    metric_dict = {}
    # compute raw error
    err_da = (fc_da-obs_da)*100
    if "MAE" in metrics:
        # compute absolute SIC errors
        abs_err_da = da.fabs(err_da)
        abs_weighted_da = abs_err_da.weighted(mask_da)
    if "MSE" in metrics or "RMSE" in metrics:
        # compute squared SIC errors
        square_err_da = err_da**2
        square_weighted_da = square_err_da.weighted(mask_da)
        
    for metric in metrics:
        if metric == "MAE":
            metric_dict[metric] = abs_weighted_da.mean(dim=['yc', 'xc'])
        elif metric == "MSE":
            if "MSE" not in metric_dict.keys():
                # might've already been computed if RMSE came first
                metric_dict["MSE"] = square_weighted_da.mean(dim=['yc', 'xc'])
        elif metric == "RMSE":
            if "MSE" not in metric_dict.keys():
                # check if MSE already been computed
                metric_dict["MSE"] = square_weighted_da.mean(dim=['yc', 'xc'])
            metric_dict[metric] = da.sqrt(metric_dict["MSE"])

    # only return metrics requested (might've computed MSE when computing RMSE)
    return {k: metric_dict[k] for k in metrics}
    
    
def plot_metrics(metrics: object,
                 masks: object,
                 fc_da: object,
                 cmp_da: object,
                 obs_da: object,
                 output_path: object,
                 separate: bool = False) -> object:
    """
    Computes metrics which are passed in as a list of strings,
    and plots them for each forecast.
    Returns a dictionary where the keys are the metrics,
    and the values are the computed metrics.

    :param metrics: a list of strings
    :param masks: an icenet Masks object
    :param fc_da: an xarray.DataArray object with time, xc, yc coordinates
    :param cmp_da: a comparison forecast / sea ice data given as an 
                   xarray.DataArray object with time, xc, yc coordinates.
                   If None, will ignore plotting a comparison forecast
    :param obs_da: an xarray.DataArray object with time, xc, yc coordinates
    :param output_path: string specifying the path to store the plot(s).
                        If separate=True, this should be a directory
    :param separate: logical value specifying whether there is a plot created for
                     each metric (True) or not (False), default is False
    
    :return: dictionary with keys as metric names and values as 
             xarray.DataArray's storing the computed metrics for each forecast
    """
    # compute metrics
    fc_metric_dict = compute_metrics(metrics=metrics,
                                     masks=masks,
                                     fc_da=fc_da,
                                     obs_da=obs_da)
    if cmp_da is not None:
        cmp_metric_dict = compute_metrics(metrics=metrics,
                                          masks=masks,
                                          fc_da=cmp_da,
                                          obs_da=obs_da)
    else:
        cmp_metric_dict = None
    
    if separate:
        # produce separate plots for each metric
        for metric in metrics:
            fig, ax = plt.subplots(figsize=(12, 6))
            ax.set_title(f"{metric} comparison")
            ax.plot(fc_metric_dict[metric].time,
                    fc_metric_dict[metric].values,
                    label="IceNet")
            if cmp_metric_dict is not None:
                ax.plot(cmp_metric_dict[metric].time,
                        cmp_metric_dict[metric].values,
                        label="SEAS")
                
            ax.xaxis.set_major_formatter(
                mdates.ConciseDateFormatter(ax.xaxis.get_major_locator()))
            ax.xaxis.set_major_locator(mdates.MonthLocator())
            ax.xaxis.set_minor_locator(mdates.DayLocator())
            ax.legend(loc='lower right')
            
            outpath = os.path.join("plot", f"{metric}.png") \
                if not output_path else os.path.join(output_path, f"{metric}.png")
            logging.info(f"Saving to {outpath}")
            plt.savefig(outpath)
    else:
        # produce one plot for all metrics
        fig, ax = plt.subplots(figsize=(12, 6))
        ax.set_title("Metric comparison")
        for metric in metrics:
            ax.plot(fc_metric_dict[metric].time,
                    fc_metric_dict[metric].values,
                    label=f"IceNet {metric}")
            if cmp_metric_dict is not None:
                ax.plot(cmp_metric_dict[metric].time,
                        cmp_metric_dict[metric].values,
                        label=f"SEAS {metric}",
                        linestyle="dotted")
        
        ax.xaxis.set_major_formatter(
            mdates.ConciseDateFormatter(ax.xaxis.get_major_locator()))
        ax.xaxis.set_major_locator(mdates.MonthLocator())
        ax.xaxis.set_minor_locator(mdates.DayLocator())
        ax.legend(loc='lower right')
        
        output_path = os.path.join("plot", "metrics.png") \
            if not output_path else output_path
        logging.info(f"Saving to {output_path}")
        plt.savefig(output_path)
    
    return fc_metric_dict, cmp_metric_dict


def compute_metric_as_dataframe(metric: str,
                                masks: object,
                                init_date: object,
                                fc_da: object,
                                obs_da: object,
                                **kwargs) -> pd.DataFrame:
    """
    Computes a metric for each leadtime in a forecast and stores the
    results in a pandas dataframe with columns 'date' (which is the
    initialisation date passed in), 'leadtime' and the metric name.
    
    :param metric: string specifying which metric to compute
    :param masks: an icenet Masks object
    :param init_date: forecast initialisation date which gets
                      added to pandas dataframe (as string, or datetime object)
    :param fc_da: an xarray.DataArray object with time, xc, yc coordinates
    :param obs_da: an xarray.DataArray object with time, xc, yc coordinates
    :param kwargs: any keyword arguments that are required for the computation
                   of the metric, e.g. 'threshold' for SIE and binary accuracy
                   metrics, or 'grid_area_size' for SIE metric
    
    :return: computed metric in a pandas dataframe with columns 'date',
             'leadtime' and 'metric'
    """
    if metric in ["MAE", "MSE", "RMSE"]:
        met = compute_metrics(metrics=[metric],
                              masks=masks,
                              fc_da=fc_da,
                              obs_da=obs_da)[metric]
    elif metric == "binacc":
        if "threshold" not in kwargs.keys():
            raise KeyError("if metric = 'binacc', must pass in argument for threshold")
        met = compute_binary_accuracy(masks=masks,
                                      fc_da=fc_da,
                                      obs_da=obs_da,
                                      threshold=kwargs["threshold"])
    elif metric == "SIE":
        if "grid_area_size" not in kwargs.keys():
            raise KeyError("if metric = 'SIE', must pass in argument for grid_area_size")
        if "threshold" not in kwargs.keys():
            raise KeyError("if metric = 'SIE', must pass in argument for threshold")
        met = compute_sea_ice_extent_error(masks=masks,
                                           fc_da=fc_da,
                                           obs_da=obs_da,
                                           grid_area_size=kwargs["grid_area_size"],
                                           threshold=kwargs["threshold"])
    else:
        raise NotImplementedError(f"{metric} is not implemented")
    
    init_date = pd.to_datetime(init_date)
    # compute day of year after first converting year to a non-leap year
    # avoids issue where 2016-03-31 is different to 2015-03-31
    if init_date.strftime("%m-%d") == "02-29":
        # if date is 29th Feb on a leap year, use dayofyear 59
        # (corresponds to 28th Feb in non-leap years)
        dayofyear = 59
    else:
        dayofyear = init_date.replace(year=2001).dayofyear
    month = init_date.month
    # get target dates
    leadtime = list(range(1, len(met.values)+1, 1))
    target_date = pd.Series([init_date + timedelta(days=d) for d in leadtime])
    target_dayofyear = target_date.dt.dayofyear
    target_month = target_date.dt.month
    return pd.DataFrame({"date": init_date,
                         "dayofyear": dayofyear,
                         "month": month,
                         "target_date": target_date,
                         "target_dayofyear": target_dayofyear,
                         "target_month": target_month,
                         "leadtime": leadtime,
                         f"{metric}": met.values})


def compute_metrics_leadtime_avg(metric: str,
                                 masks: object,
                                 hemisphere: str,
                                 forecast_file: str,
                                 emcwf: bool,
                                 data_path: str,
                                 bias_correct: bool = False,
                                 region: tuple = None,
                                 **kwargs) -> object:
    """
    Given forecast file, for each initialisation date in the xarrray.DataArray
    we compute the metric for each leadtime and store the results
    in a pandas dataframe with columns 'date' (specifying the initialisation date),
    'leadtime' and the metric name. This pandas dataframe can then be used
    to average over leadtime to obtain leadtime averaged metrics.
    
    :param metric: string specifying which metric to compute
    :param masks: an icenet Masks object
    :param hemisphere: string, typically either 'north' or 'south'
    :param forecast_file: string specifying a path to a .nc file
    :param emcwf: logical value to indicate whether or not to compare
                  with EMCWF SEAS forecast. If True, will only average
                  over forecasts where the initialisation dates between IceNet
                  and SEAS are the same
    :param data_path: string specifying where to save the metrics dataframe.
                      If None, dataframe is not saved
    :param bias_correct: logical value to indicate whether or not to
                         perform a bias correction on SEAS forecast,
                         by default False. Ignored if emcwf=False
    :param region: region to zoom in to
    :param kwargs: any keyword arguments that are required for the computation
                   of the metric, e.g. 'threshold' for SIE and binary accuracy
                   metrics, or 'grid_area_size' for SIE metric
    
    :return: pandas dataframe with columns 'date', 'leadtime' and the metric name.
    """
    # open forecast file
    fc_ds = xr.open_dataset(forecast_file)
    
    if emcwf:
        # find out what dates cross over with the SEAS5 predictions
        (fc_start_date, fc_end_date) = (fc_ds.time.values.min(), fc_ds.time.values.max())
        dates = get_seas_forecast_init_dates(hemisphere)
        dates = dates[(dates > fc_start_date) & (dates <= fc_end_date)]
        times = [x for x in fc_ds.time.values if x in dates]
        fc_ds = fc_ds.sel(time=times)
    
    logging.info(f"Computing {metric} for {len(fc_ds.time.values)} forecasts")
    # obtain metric for each leadtime at each initialised date in the forecast file
    
    fc_metrics_list = []
    if emcwf:
        seas_metrics_list = []
    for time in fc_ds.time.values:
        # obtain forecast
        fc = fc_ds.sel(time=slice(time,time))["sic_mean"]
        obs = get_obs_da(hemisphere=hemisphere,
                         start_date=pd.to_datetime(time) + timedelta(days=1),
                         end_date=pd.to_datetime(time) + timedelta(days=int(fc.leadtime.max())))
        fc = filter_ds_by_obs(fc, obs, time)
        
        if emcwf:
            # obtain SEAS forecast
            seas = get_seas_forecast_da(hemisphere=hemisphere,
                                        date=pd.to_datetime(time),
                                        bias_correct=bias_correct)
            # remove the initialisation date from dataarray
            seas = seas.assign_coords(dict(xc=seas.xc / 1e3, yc=seas.yc / 1e3))
            seas = seas.isel(time=slice(1, None))
        else:
            seas = None
        
        if region is not None:
            seas, fc, obs, masks = process_regions(region,
                                                   [seas, fc, obs, masks])
        
        # compute metrics
        fc_metrics_list.append(compute_metric_as_dataframe(metric=metric,
                                                           masks=masks,
                                                           init_date=time,
                                                           fc_da=fc,
                                                           obs_da=obs,
                                                           **kwargs))
        if seas is not None:
            seas_metrics_list.append(compute_metric_as_dataframe(metric=metric,
                                                                 masks=masks,
                                                                 init_date=time,
                                                                 fc_da=seas,
                                                                 obs_da=obs,
                                                                 **kwargs))
    
    # groupby the leadtime and compute the mean average of the metric
    fc_metric_df = pd.concat(fc_metrics_list)
    fc_metric_df["forecast_name"] = "IceNet"
    if emcwf:
        seas_metric_df = pd.concat(seas_metrics_list)
        seas_metric_df["forecast_name"] = "SEAS"
        fc_metric_df = pd.concat([fc_metric_df, seas_metric_df])
    
    if data_path is not None:
        logging.info(f"Saving the metric dataframe in {data_path}")
        try:
            fc_metric_df.to_csv(data_path)
        except:
            # don't break if not successful, still return dataframe
            logging.info(f"Save not successful! Make sure the data_path directory exists")
        
    return fc_metric_df.reset_index(drop=True)


def _parse_day_of_year(dayofyear, leapyear=False):
    if leapyear:
        return (pd.Timestamp("2000-01-01") + timedelta(days=int(dayofyear) - 1)).strftime("%m-%d")
    else:
        return (pd.Timestamp("2001-01-01") + timedelta(days=int(dayofyear) - 1)).strftime("%m-%d")

def plot_metrics_leadtime_avg(metric: str,
                              masks: object,
                              hemisphere: str,
                              forecast_file: str,
                              emcwf: bool,
                              output_path: str,
                              average_over: str,
                              data_path: str = None,
                              target_date_avg: bool = True,
                              bias_correct: bool = False,
                              region: tuple = None,
                              **kwargs) -> object:
    """
    Plots leadtime averaged metrics either using all the forecasts
    in the forecast file, or averaging them over by month or day.
    
    :param metric: string specifying which metric to compute
    :param masks: an icenet Masks object
    :param hemisphere: string, typically either 'north' or 'south'
    :param forecast_file: a path to a .nc file
    :param emcwf: logical value to indicate whether or not to compare
                  with EMCWF SEAS forecast. If True, will only average
                  over forecasts where the initialisation dates between IceNet
                  and SEAS are the same
    :param output_path: string specifying the path to store the plot
    :param average_over: string to specify how to average the metrics.
                         If average_over="all", averages over all possible
                         forecasts and produces line plot.
                         If average_over="month" or "day", averages
                         over the month or day respectively and produces
                         heat map plot.
    :param data_path: string specifying a CSV file where metrics dataframe
                      could be loaded from. If loading in the dataframe is 
                      not possible, it will compute the metrics dataframe
                      and try to save the dataframe
    :param bias_correct: logical value to indicate whether or not to
                         perform a bias correction on SEAS forecast,
                         by default False. Ignored if emcwf=False
    :param region: region to zoom in to
    :param kwargs: any keyword arguments that are required for the computation
                   of the metric, e.g. 'threshold' for SIE and binary accuracy
                   metrics, or 'grid_area_size' for SIE metric
    
    :return: pandas dataframe with columns 'date', 'leadtime' and the metric name.
    """
    implemented_metrics = ["binacc", "SIE", "MAE", "MSE", "RMSE"]
    if metric not in implemented_metrics:
        raise NotImplementedError(f"{metric} metric has not been implemented. "
                                  f"Please only choose out of {implemented_metrics}.")
    if metric == "binacc":
        if "threshold" not in kwargs.keys():
            kwargs["threshold"] = 0.15
    elif metric == "SIE":
        if "grid_area_size" not in kwargs.keys():
            kwargs["grid_area_size"] = 25
        if "threshold" not in kwargs.keys():
            kwargs["threshold"] = 0.15
    
    compute_metrics = True
    if data_path is not None:
        # loading in precomputed dataframes for the metrics
        logging.info(f"Attempting to read in metrics dataframe from {data_path}")
        try:
            metric_df = pd.read_csv(data_path)
            metric_df["date"] = pd.to_datetime(metric_df["date"])
            compute_metrics = False
        except:
            logging.info(f"Couldn't load in dataframe from {data_path}, "
                         f"will compute metric dataframe and try save to {data_path}")

    if compute_metrics:
        # computing the dataframes for the metrics
        # will save dataframe in data_path if data_path is not None
        metric_df = compute_metrics_leadtime_avg(metric=metric,
                                                 hemisphere=hemisphere,
                                                 forecast_file=forecast_file,
                                                 emcwf=emcwf,
                                                 masks=masks,
                                                 data_path=data_path,
                                                 bias_correct=bias_correct,
                                                 region=region,
                                                 **kwargs)

    fc_metric_df = metric_df[metric_df["forecast_name"]=="IceNet"]
    seas_metric_df = metric_df[metric_df["forecast_name"]=="SEAS"]
    seas_metric_df = seas_metric_df if len(seas_metric_df)!=0 else None

    logging.info(f"Creating leadtime averaged plot for {metric} metric")
    fig, ax = plt.subplots(figsize=(12, 6))
    (start_date, end_date) = (fc_metric_df["date"].min().strftime('%d/%m/%Y'),
                              fc_metric_df["date"].max().strftime('%d/%m/%Y'))
    
    if average_over == "all":
        # averaging metric over leadtime for all forecasts
        fc_avg_metric = fc_metric_df.groupby("leadtime")[metric].mean()
        n_forecast_days = fc_avg_metric.index.max()
        
        # plot leadtime averaged metrics
        ax.plot(fc_avg_metric.index, fc_avg_metric, label="IceNet")
        if seas_metric_df is not None:
            seas_avg_metric = seas_metric_df.groupby("leadtime")[metric].mean()
            ax.plot(seas_avg_metric.index, seas_avg_metric, label="SEAS")

        # string to add in plot title
        time_coverage = f"\n Averaged over {len(fc_metric_df['date'].unique())} " + \
            f"forecasts between {start_date} - {end_date}"
        
        ax.set_ylabel(metric)
        ax.legend(loc='lower right')
    elif average_over in ["day", "month"]:
        if average_over == "day":
            groupby_col = "dayofyear"
        else:
            groupby_col = "month"
        if target_date_avg:
            groupby_col = "target_" + groupby_col
        
        # compute metric by first grouping the dataframe by groupby_col and leadtime
        fc_avg_metric = fc_metric_df.groupby([groupby_col, "leadtime"]).mean(metric).\
            reset_index().pivot(index=groupby_col, columns="leadtime", values=metric)
        n_forecast_days = fc_avg_metric.shape[1]
        
        if seas_metric_df is not None:
            # compute the difference in leadtime average to SEAS forecast
            seas_avg_metric = seas_metric_df.groupby([groupby_col, "leadtime"]).mean(metric).\
                reset_index().pivot(index=groupby_col, columns="leadtime", values=metric)
            heatmap_df_diff = fc_avg_metric - seas_avg_metric
            max = np.nanmax(np.abs(heatmap_df_diff.values))
            
            # plot heatmap of the difference between IceNet and SEAS
            sns.heatmap(data=heatmap_df_diff, 
                        ax=ax,
                        vmax=max,
                        vmin=-max,
                        cmap='seismic_r',
                        cbar_kws=dict(label=f"{metric} difference between IceNet and SEAS"))
        else:
            # plot heatmap of the leadtime averaged metric when grouped by groupby_col
            sns.heatmap(data=fc_avg_metric, 
                        ax=ax,
                        cmap='inferno',
                        cbar_kws=dict(label=metric))

        # string to add in plot title
        time_coverage = "\n Averaged over a minimum of " + \
            f"{round((fc_metric_df[groupby_col].value_counts()/n_forecast_days).min())} " + \
            f"forecasts between {start_date} - {end_date}"

        # y-axis
        ax.set_yticks(np.arange(len(fc_metric_df[groupby_col].unique()))+0.5)
        if average_over == "day":
            # only add labels to the start, end dates
            # and any days that represent the start of months
            days_of_interest = np.array([fc_metric_df[groupby_col].min(),
                                         1, 32, 60, 91, 121, 152,
                                         182, 213, 244, 274, 305, 335,
                                         fc_metric_df[groupby_col].max()])
            labels = [_parse_day_of_year(day)
                      if day in days_of_interest else ""
                      for day in fc_metric_df[groupby_col].unique()]
        else:
            # find out what months have been plotted and add their names
            month_names = np.array(['Jan', 'Feb', 'Mar', 'Apr', 'May', 'Jun',
                                    'Jul', 'Aug', 'Sept', 'Oct', 'Nov', 'Dec'])
            labels = [month_names[month-1]
                      for month in fc_metric_df[groupby_col].unique()]
        ax.set_yticklabels(labels)
        plt.yticks(rotation=0)
        if target_date_avg:
            ax.set_ylabel("Target date of forecast")
        else:
            ax.set_ylabel("Initialisation date of forecast")
    else:
        raise NotImplementedError(f"averaging over {average_over} not a valid option.")
    
    # add plot title
    if metric in ["MAE", "MSE", "RMSE"]:
        ax.set_title(f"{metric} comparison" + time_coverage)
    elif metric == "binacc":
        ax.set_title("Binary accuracy comparison (threshold SIC = "
                        f"{kwargs['threshold']*100}%)" + time_coverage)
    elif metric == "SIE":
        ax.set_title(f"SIE comparison ({kwargs['grid_area_size']} km grid resolution, "
                    f"threshold SIC = {kwargs['threshold']*100}%)" + time_coverage)
        
    # x-axis
    ax.set_xticks(np.arange(30, n_forecast_days, 30))
    ax.set_xticklabels(np.arange(30, n_forecast_days, 30))
    plt.xticks(rotation=0)
    ax.set_xlabel('Lead time (days)')
    
    # save plot
    targ = "target" if target_date_avg else "init"
    output_path = os.path.join("plot",
                               f"leadtime_averaged_{targ}_{average_over}_{metric}.png") \
        if not output_path else output_path    
    logging.info(f"Saving to {output_path}")
    plt.savefig(output_path)
    
    return fc_metric_df, seas_metric_df


def sic_error_video(fc_da: object,
                    obs_da: object,
                    land_mask: object,
                    output_path: object) -> object:
    """

    :param fc_da:
    :param obs_da:
    :param land_mask:
    :param output_path:
    
    :return: matplotlib animation
    """

    diff = fc_da - obs_da
    fig, maps = plt.subplots(nrows=1,
                             ncols=3,
                             figsize=(16, 6),
                             layout="tight")
    fig.set_dpi(150)

    leadtime = 0
    fc_plot = fc_da.isel(time=leadtime).to_numpy()
    obs_plot = obs_da.isel(time=leadtime).to_numpy()
    diff_plot = diff.isel(time=leadtime).to_numpy()

    upper_bound = np.max([np.abs(np.min(diff_plot)), np.abs(np.max(diff_plot))])
    diff_vmin = -upper_bound
    diff_vmax = upper_bound
    logging.debug("Bounds of differences: {} - {}".format(diff_vmin, diff_vmax))

    sic_cmap = mpl.cm.get_cmap("Blues_r", 20)
    contour_kwargs = dict(
        vmin=0,
        vmax=1,
        cmap=sic_cmap
    )

    diff_cmap = mpl.cm.get_cmap("RdBu_r", 20)
    im1 = maps[0].imshow(fc_plot, **contour_kwargs)
    im2 = maps[1].imshow(obs_plot, **contour_kwargs)
    im3 = maps[2].imshow(diff_plot,
                         vmin=diff_vmin,
                         vmax=diff_vmax,
                         cmap=diff_cmap)

    tic = maps[0].set_title("IceNet "
                            f"{pd.to_datetime(fc_da.isel(time=leadtime).time.values).strftime('%d/%m/%Y')}")
    tio = maps[1].set_title("OSISAF Obs "
                            f"{pd.to_datetime(obs_da.isel(time=leadtime).time.values).strftime('%d/%m/%Y')}")
    maps[2].set_title("Diff")

    p0 = maps[0].get_position().get_points().flatten()
    p1 = maps[1].get_position().get_points().flatten()
    p2 = maps[2].get_position().get_points().flatten()

    ax_cbar = fig.add_axes([p0[0]-0.05, 0.04, p1[2]-p0[0], 0.02])
    plt.colorbar(im1, orientation='horizontal', cax=ax_cbar)

    ax_cbar1 = fig.add_axes([p2[0]+0.05, 0.04, p2[2]-p2[0], 0.02])
    plt.colorbar(im3, orientation='horizontal', cax=ax_cbar1)

    for m_ax in maps[0:3]:
        m_ax.tick_params(
            labelbottom=False,
            labelleft=False,
        )
        m_ax.contourf(land_mask,
                      levels=[.5, 1],
                      colors=[mpl.cm.gray(180)],
                      zorder=3)

    def update(date):
        logging.debug(f"Plotting {date}")

        fc_plot = fc_da.isel(time=date).to_numpy()
        obs_plot = obs_da.isel(time=date).to_numpy()
        diff_plot = diff.isel(time=date).to_numpy()

        tic.set_text("IceNet {}".format(
            pd.to_datetime(fc_da.isel(time=date).time.values).strftime("%d/%m/%Y")))
        tio.set_text("OSISAF Obs {}".format(
            pd.to_datetime(obs_da.isel(time=date).time.values).strftime("%d/%m/%Y")))

        im1.set_data(fc_plot)
        im2.set_data(obs_plot)
        im3.set_data(diff_plot)

        return tic, tio, im1, im2, im3

    animation = FuncAnimation(fig,
                              update,
                              range(0, len(fc_da.time)),
                              interval=100)

    plt.close()

    output_path = os.path.join("plot", "sic_error.mp4") \
        if not output_path else output_path
    logging.info(f"Saving to {output_path}")
    animation.save(output_path,
                   fps=10,
                   extra_args=['-vcodec', 'libx264'])
    return animation


<<<<<<< HEAD
def forecast_plot_args(ecmwf: bool = True,
                       threshold: bool = False,
                       sie: bool = False,
                       metrics: bool = False,
                       leadtime: bool = False,
                       extra_args: object = None) -> object:
    """
    Process command line arguments.
    
    :param ecmwf:
    :param threshold:
    :param sie:
    :param metrics:
    :param extra_args:

    :return:
    """

    ap = argparse.ArgumentParser()
    ap.add_argument("hemisphere", choices=("north", "south"))
    ap.add_argument("forecast_file", type=str)

    if leadtime:
        ap.add_argument("-m",
                        "--metric",
                        help="Which metric to compute and plot",
                        type=str)
        ap.add_argument("-dp",
                        "--data_path",
                        help="Where to find (or store) metrics dataframe",
                        type=str,
                        default=None)
        ap.add_argument("-ao",
                        "--average_over",
                        help="How to average the forecast metrics",
                        type=str,
                        choices=["all", "month", "day"])
        ap.add_argument("-td",
                        "--target_date_average",
                        help="Averages metric over target date instead of init date",
                        action="store_true",
                        default=False)
    else:
        ap.add_argument("forecast_date", type=date_arg)
        
    ap.add_argument("-r", "--region", default=None, type=region_arg,
                    help="Region specified x1, y1, x2, y2")

    ap.add_argument("-o", "--output-path", type=str, default=None)
    ap.add_argument("-v", "--verbose", action="store_true", default=False)

    if ecmwf:
        ap.add_argument("-b", "--bias-correct",
                        help="Bias correct SEAS forecast array",
                        action="store_true",
                        default=False)
        ap.add_argument("-e", "--ecmwf", action="store_true", default=False)

    if threshold:
        ap.add_argument("-t",
                        "--threshold",
                        help="The SIC threshold of interest",
                        type=float,
                        default=0.15)

    if sie:
        ap.add_argument("-ga",
                        "--grid-area",
                        help="The length of the sides of the grid used (in km)",
                        type=int,
                        default=25)

    if metrics:
        ap.add_argument("-m", 
                        "--metrics",
                        help="Which metrics to compute and plot",
                        type=str,
                        default="MAE,MSE,RMSE")
        ap.add_argument("-s",
                        "--separate",
                        help="Whether or not to produce separate plots for each metric",
                        action="store_true",
                        default=False)

    if type(extra_args) == list:
        for arg in extra_args:
            ap.add_argument(*arg[0], **arg[1])
    elif extra_args is not None:
        logging.warning("Implementation error: extra_args is invalid")
=======
def sic_error_local_header_data(da: xr.DataArray):
    n_probe = len(da.probe)
    return {
        "probe array index": {
            i_probe: (
                f"{da.xi.values[i_probe]},"
                f"{da.yi.values[i_probe]}"
            )
            for i_probe in range(n_probe)
        },
        "probe location (EASE)": {
            i_probe: (
                f"{da.xc.values[i_probe]},"
                f"{da.yc.values[i_probe]}"
            )
            for i_probe in range(n_probe)
        },
        "probe location (lat, lon)": {
            i_probe: (
                f"{da.lat.values[i_probe]},"
                f"{da.lon.values[i_probe]}"
            )
            for i_probe in range(n_probe)
        },
        "obs_kind": {
            0: "forecast",
            1: "observation",
            2: "forecast error ('0' - '1')",
            # optionally, include SEAS comparison
        },
    }


def sic_error_local_write_fig(combined_da: xr.DataArray,
                              output_prefix: str):
    """A helper function for `sic_error_local_plots`: plot error and
    forecast/observation data.

    :param combined_da: A DataArray with dims ('time', 'probe', 'obs_kind')

    :param output_prefix: A string from which to produce the output
    path (the probe index and file extension will be appended).
    """

    OBS_KIND_FC = 0
    OBS_KIND_OBS = 1
    OBS_KIND_ERR = 2

    plot_series = combined_da.to_dataframe(name="SIC")["SIC"]

    outfile = output_prefix + ".fc.pdf"

    all_figs = []
    with PdfPages(outfile) as output_pdf:
        n_probe = len(combined_da.probe)
        for i_probe in range(n_probe):

            #### Forecast/observed plots ####

            lat = combined_da.probe.lat.values[i_probe]
            lon = combined_da.probe.lon.values[i_probe]

            lat_h = "N" if lat >= 0.0 else "S"
            lat = abs(lat)

            lon_h = "E" if lon >= 0.0 else "W"
            lon = abs(lon)

            fig, ax = plt.subplots()
            all_figs.append(fig)

            ax.set_title(
                f"Sea ice concentration at location {i_probe + 1}\n"
                f"{lat:.3f}° {lat_h}, {lon:.3f}° {lon_h}"
            )

            ax.set_xlabel("Date")
            ax.set_ylabel("Concentration (fraction)")
            ax.set_ylim([0.0, 1.0])

            # dims: (obs_kind, time, probe)
            ax.plot(plot_series.loc[OBS_KIND_FC,:,i_probe], label="Icenet forecast")
            ax.plot(plot_series.loc[OBS_KIND_OBS,:,i_probe], label="Observed")
            ax.legend()

            plt.setp(ax.get_xticklabels(), rotation=45, ha='right')
            output_pdf.savefig(fig, bbox_inches='tight')

            #### Error plot ####

            fig2, ax2 = plt.subplots()
            all_figs.append(fig2)

            ax2.set_title(
                f"Sea ice concentration error at location {i_probe + 1}\n"
                f"{lat:.3f}° {lat_h}, {lon:.3f}° {lon_h}"
            )

            ax2.set_xlabel("Date")
            ax2.set_ylabel("Sea ice concentration error (signed difference)")

            ax2.axhline(color='k', lw=0.5, ls='--')
            ax2.plot(plot_series.loc[OBS_KIND_ERR,:,i_probe], color='C2')

            plt.setp(ax2.get_xticklabels(), rotation=45, ha='right')
            output_pdf.savefig(fig2, bbox_inches='tight')

    return all_figs


def sic_error_local_plots(fc_da: object,
                          obs_da: object,
                          output_path: object,
                          as_command: bool = False):

    """
    :param fc_da: a DataArray with dims ('time', 'probe')
    :param obs_da: a DataArray with dims ('time', 'probe')
    """

    error_da = fc_da - obs_da
>>>>>>> 917a4100

    combined_da = xr.concat(
        [fc_da, obs_da, error_da],
        dim="obs_kind", coords="minimal"
    )

    # convert to a dataframe for csv output
    df = (
        combined_da
        .to_dataframe(name="SIC")
        # drop unneeded coords (lat, lon, xc, yc)
        .loc[:, "SIC"]
        # Convert mult-indices
        .unstack(2).unstack(0)
    )

    if output_path is None:
        output_path = "sic_error_local.csv"

    header_info = sic_error_local_header_data(combined_da)

    header = "# icenet_plot_sic_error_local\n"
    header += f"# Part of Icenet, version {icenet_version}\n"
    header += "#\n"

    if as_command:
        header += "# Command output from \n"
        cmd = ' '.join([a.__repr__() for a in sys.argv])
        header += f"#   {cmd}\n"
        header += "#\n"

    header += "# Key\n"
    for header_kind, header_data in header_info.items():
        header += f"# {header_kind}\n"
        for k, v in header_data.items():
            header += f"#   {k}: {v}\n"

    with open(output_path, "w") as outfile:
        outfile.write(header)
        df.to_csv(outfile)

    figs = sic_error_local_write_fig(combined_da, "sic_error_local")

    return figs


class ForecastPlotArgParser(argparse.ArgumentParser):

    """An ArgumentParser specialised to support forecast plot arguments

    Additional argument enabled by allow_ecmwf() etc.

    The 'allow_*' methods return self to permit method chaining.
    """

    def __init__(self, *args, **kwargs):
        super().__init__(*args, **kwargs)

        self.add_argument("hemisphere", choices=("north", "south"))
        self.add_argument("forecast_file", type=str)
        self.add_argument("forecast_date", type=date_arg)

        self.add_argument("-o", "--output-path", type=str, default=None)
        self.add_argument("-v", "--verbose", action="store_true", default=False)
        self.add_argument("-r", "--region", default=None, type=region_arg,
                          help="Region specified x1, y1, x2, y2")

    def allow_ecmwf(self):
        self.add_argument("-b", "--bias-correct",
                          help="Bias correct SEAS forecast array",
                          action="store_true",
                          default=False)
        self.add_argument("-e", "--ecmwf", action="store_true", default=False)
        return self

    def allow_threshold(self):
        self.add_argument("-t",
                          "--threshold",
                          help="The SIC threshold of interest",
                          type=float,
                          default=0.15)
        return self

    def allow_sie(self):
        self.add_argument("-ga",
                          "--grid-area",
                          help="The length of the sides of the grid used (in km)",
                          type=int,
                          default=25)
        return self

    def allow_metrics(self):
        self.add_argument("-m", 
                          "--metrics",
                          help="Which metrics to compute and plot",
                          type=str,
                          default="MAE,MSE,RMSE")
        self.add_argument("-s",
                          "--separate",
                          help="Whether or not to produce separate plots for each metric",
                          action="store_true",
                          default=False)
        return self

    def allow_probes(self):
        self.add_argument(
            "-p", "--probe", action="append", dest="probes",
            type=location_arg, metavar="LOCATION",
            help="Sample at LOCATION",
        )
        return self

    def parse_args(self, *args, **kwargs):
        args = super().parse_args(*args, **kwargs)

        logging.basicConfig(level=logging.DEBUG if args.verbose else logging.INFO)
        logging.getLogger("matplotlib").setLevel(logging.WARNING)

        return args

##
# CLI endpoints
#


def binary_accuracy():
    """
    Produces plot of the binary classification accuracy of forecasts.
    """
    ap = (
        ForecastPlotArgParser()
        .allow_ecmwf()
        .allow_threshold()
    )
    args = ap.parse_args()

    masks = Masks(north=args.hemisphere == "north",
                  south=args.hemisphere == "south")

    fc = get_forecast_ds(args.forecast_file,
                         args.forecast_date)
    obs = get_obs_da(args.hemisphere,
                     pd.to_datetime(args.forecast_date) +
                     timedelta(days=1),
                     pd.to_datetime(args.forecast_date) +
                     timedelta(days=int(fc.leadtime.max())))
    fc = filter_ds_by_obs(fc, obs, args.forecast_date)

    if args.ecmwf:
        seas = get_seas_forecast_da(
            args.hemisphere,
            args.forecast_date,
            bias_correct=args.bias_correct) \
            if args.ecmwf else None

        if seas is not None:
            seas = seas.assign_coords(dict(xc=seas.xc / 1e3, yc=seas.yc / 1e3))
            seas = seas.isel(time=slice(1, None))
    else:
        seas = None

    if args.region:
        seas, fc, obs, masks = process_regions(args.region,
                                               [seas, fc, obs, masks])

    plot_binary_accuracy(masks=masks,
                         fc_da=fc,
                         cmp_da=seas,
                         obs_da=obs,
                         output_path=args.output_path,
                         threshold=args.threshold)


def sie_error():
    """
    Produces plot of the sea-ice extent (SIE) error of forecasts.
    """
    ap = (
        ForecastPlotArgParser()
        .allow_ecmwf()
        .allow_threshold()
        .allow_sie()
    )
    args = ap.parse_args()

    masks = Masks(north=args.hemisphere == "north",
                  south=args.hemisphere == "south")

    fc = get_forecast_ds(args.forecast_file,
                         args.forecast_date)
    obs = get_obs_da(args.hemisphere,
                     pd.to_datetime(args.forecast_date) +
                     timedelta(days=1),
                     pd.to_datetime(args.forecast_date) +
                     timedelta(days=int(fc.leadtime.max())))
    fc = filter_ds_by_obs(fc, obs, args.forecast_date)

    if args.ecmwf:
        seas = get_seas_forecast_da(
            args.hemisphere,
            args.forecast_date,
            bias_correct=args.bias_correct) \
            if args.ecmwf else None

        if seas is not None:
            seas = seas.assign_coords(dict(xc=seas.xc / 1e3, yc=seas.yc / 1e3))
            seas = seas.isel(time=slice(1, None))
    else:
        seas = None

    if args.region:
        seas, fc, obs, masks = process_regions(args.region,
                                               [seas, fc, obs, masks])

    plot_sea_ice_extent_error(masks=masks,
                              fc_da=fc,
                              cmp_da=seas,
                              obs_da=obs,
                              output_path=args.output_path,
                              grid_area_size=args.grid_area,
                              threshold=args.threshold)


def plot_forecast():
    """CLI entry point for icenet_plot_forecast

    :return:
    """
    ap = ForecastPlotArgParser()
    ap.add_argument("-l", "--leadtimes",
                    help="Leadtimes to output, multiple as CSV, range as n..n",
                    type=lambda s: [int(i) for i in
                                    list(s.split(",") if "," in s else
                                         range(int(s.split("..")[0]),
                                               int(s.split("..")[1]) + 1) if ".." in s else
                                         [s])])
    ap.add_argument("-c", "--no-coastlines",
                    help="Turn off cartopy integration",
                    action="store_true", default=False)
    ap.add_argument("-f", "--format",
                    help="Format to output in",
                    choices=("mp4", "png", "svg", "tiff"),
                    default="png")
    ap.add_argument("-s", "--stddev",
                    help="Plot the standard deviation from the ensemble",
                    action="store_true",
                    default=False)
    args = ap.parse_args()

    
    fc = get_forecast_ds(args.forecast_file,
                         args.forecast_date,
                         stddev=args.stddev)
    fc = fc.transpose(..., "yc", "xc")

    if not os.path.isdir(args.output_path):
        logging.warning("No directory at: {}".format(args.output_path))
        os.makedirs(args.output_path)
    elif os.path.isfile(args.output_path):
        raise RuntimeError("{} should be a directory and not existent...".
                           format(args.output_path))

    forecast_name = "{}.{}".format(
        os.path.splitext(os.path.basename(args.forecast_file))[0],
        args.forecast_date)

    cmap = cm.get_cmap("BuPu_r")
    cmap.set_bad("dimgrey")

    if args.region is not None:
        if not args.stddev:
            cmap = cm.get_cmap("tab20")
            cmap.set_bad("dimgrey")

        fc = process_regions(args.region, [fc])[0]

    vmax = 1.

    if args.stddev:
        vmax = float(fc.max())
        logging.info("Calculated vmax to be: {}".format(vmax))

    leadtimes = args.leadtimes \
        if args.leadtimes is not None \
        else list(range(1, int(max(fc.leadtime.values)) + 1))

    if args.format == "mp4":
        pred_da = fc.isel(time=0).sel(leadtime=leadtimes)

        if "forecast_date" not in pred_da:
            forecast_dates = [
                pd.Timestamp(args.forecast_date) + dt.timedelta(lt)
                for lt in args.leadtimes]
            pred_da = pred_da.assign_coords(
                forecast_date=("leadtime", forecast_dates))

        pred_da = pred_da.drop("time").drop("leadtime").\
            rename(leadtime="time", forecast_date="time").set_index(time="time")

        anim_args = dict(
            figsize=5
        )
        if not args.no_coastlines:
            logging.warning("Coastlines will not work with the current "
                            "implementation of xarray_to_video")

        output_filename = os.path.join(args.output_path, "{}.{}.{}{}".format(
            forecast_name,
            args.forecast_date.strftime("%Y%m%d"),
            "" if not args.stddev else "stddev.",
            args.format
        ))
        xarray_to_video(pred_da, fps=1, cmap=cmap,
                        imshow_kwargs=dict(vmin=0., vmax=vmax)
                        if not args.stddev else None,
                        video_path=output_filename,
                        **anim_args)
    else:
        for leadtime in leadtimes:
            pred_da = fc.sel(leadtime=leadtime).isel(time=0)    #.sic_mean. \
                      # .where(~lm)

            bound_args = dict()

            if args.region is not None:
                bound_args.update(x1=args.region[0],
                                  x2=args.region[2],
                                  y1=args.region[1],
                                  y2=args.region[3])

            ax = get_plot_axes(**bound_args,
                               do_coastlines=not args.no_coastlines)

            bound_args.update(cmap=cmap)

            im = show_img(ax, pred_da, **bound_args, vmax=vmax,
                          do_coastlines=not args.no_coastlines)

            plt.colorbar(im, ax=ax)
            plot_date = args.forecast_date + dt.timedelta(leadtime)
            ax.set_title("{:04d}/{:02d}/{:02d}".format(plot_date.year,
                                                       plot_date.month,
                                                       plot_date.day))
            output_filename = os.path.join(args.output_path, "{}.{}.{}{}".format(
                forecast_name,
                (args.forecast_date + dt.timedelta(
                    days=leadtime)).strftime("%Y%m%d"),
                "" if not args.stddev else "stddev.",
                args.format
            ))

            logging.info("Saving to {}".format(output_filename))
            plt.savefig(output_filename)
            plt.clf()


def parse_metrics_arg(argument: str) -> object:
    """
    Splits a string into a list by separating on commas.
    Will remove any whitespace and removes duplicates.
    Used to parsing metrics argument in metric_plots.
    
    :param argument: string
    
    :return: list of metrics to compute
    """
    return list(set([s.replace(" ", "") for s in argument.split(",")]))


def metric_plots():
    """
    Produces plot of requested metrics for forecasts.
    """
    ap = (
        ForecastPlotArgParser()
        .allow_ecmwf()
        .allow_metrics()
    )
    args = ap.parse_args()

    masks = Masks(north=args.hemisphere == "north",
                  south=args.hemisphere == "south")

    fc = get_forecast_ds(args.forecast_file,
                         args.forecast_date)
    obs = get_obs_da(args.hemisphere,
                     pd.to_datetime(args.forecast_date) +
                     timedelta(days=1),
                     pd.to_datetime(args.forecast_date) +
                     timedelta(days=int(fc.leadtime.max())))
    fc = filter_ds_by_obs(fc, obs, args.forecast_date)

    metrics = parse_metrics_arg(args.metrics)

    if args.ecmwf:
        seas = get_seas_forecast_da(
            args.hemisphere,
            args.forecast_date,
            bias_correct=args.bias_correct) \
            if args.ecmwf else None

        if seas is not None:
            seas = seas.assign_coords(dict(xc=seas.xc / 1e3, yc=seas.yc / 1e3))
            seas = seas.isel(time=slice(1, None))
    else:
        seas = None

    if args.region:
        seas, fc, obs, masks = process_regions(args.region,
                                               [seas, fc, obs, masks])

    plot_metrics(metrics=metrics,
                 masks=masks,
                 fc_da=fc,
                 cmp_da=seas,
                 obs_da=obs,
                 output_path=args.output_path,
                 separate=args.separate)


def leadtime_avg_plots():
    """
    Produces plot of leadtime averaged metrics for forecasts.
    """
    args = forecast_plot_args(ecmwf=True, leadtime=True)
    masks = Masks(north=args.hemisphere == "north",
                  south=args.hemisphere == "south")
    
    plot_metrics_leadtime_avg(metric=args.metric,
                              masks=masks,
                              hemisphere=args.hemisphere,
                              forecast_file=args.forecast_file,
                              emcwf=args.ecmwf,
                              output_path=args.output_path,
                              average_over=args.average_over,
                              data_path=args.data_path,
                              target_date_avg=args.target_date_average,
                              bias_correct=args.bias_correct,
                              region=args.region)


def sic_error():
    """
    Produces video visualisation of SIC of forecast and ground truth.
    """
    ap = ForecastPlotArgParser()
    args = ap.parse_args()

    masks = Masks(north=args.hemisphere == "north",
                  south=args.hemisphere == "south")

    fc = get_forecast_ds(args.forecast_file,
                         args.forecast_date)
    obs = get_obs_da(args.hemisphere,
                     pd.to_datetime(args.forecast_date) +
                     timedelta(days=1),
                     pd.to_datetime(args.forecast_date) +
                     timedelta(days=int(fc.leadtime.max())))
    fc = filter_ds_by_obs(fc, obs, args.forecast_date)

    if args.region:
        fc, obs, masks = process_regions(args.region, [fc, obs, masks])

    sic_error_video(fc_da=fc,
                    obs_da=obs,
                    land_mask=masks.get_land_mask(),
                    output_path=args.output_path)


def sic_error_local():
    """
    Entry point for the icenet_plot_sic_error_local command
    """

    ap = (
        ForecastPlotArgParser()
        .allow_probes()
    )
    args = ap.parse_args()

    fc = get_forecast_ds(args.forecast_file,
                         args.forecast_date)
    obs = get_obs_da(args.hemisphere,
                     pd.to_datetime(args.forecast_date) +
                     timedelta(days=1),
                     pd.to_datetime(args.forecast_date) +
                     timedelta(days=int(fc.leadtime.max())))
    fc = filter_ds_by_obs(fc, obs, args.forecast_date)

    fc, obs = process_probes(args.probes, [fc, obs])

    sic_error_local_plots(fc,
                          obs,
                          args.output_path,
                          as_command=True)<|MERGE_RESOLUTION|>--- conflicted
+++ resolved
@@ -91,47 +91,6 @@
     return data
 
 
-<<<<<<< HEAD
-def compute_binary_accuracy(masks: object,
-                            fc_da: object,
-                            obs_da: object,
-                            threshold: float) -> object:
-    """
-    Compute the binary class accuracy of a forecast,
-    where we consider a binary class prediction of ice with SIC > 15%.
-    In particular, we compute the mean percentage of correct
-    classifications over the active grid cell area.
-    
-    :param masks: an icenet Masks object
-    :param fc_da: the forecasts given as an xarray.DataArray object 
-                  with time, xc, yc coordinates
-    :param obs_da: the "ground truth" given as an xarray.DataArray object
-                   with time, xc, yc coordinates
-    :param threshold: the SIC threshold of interest (in percentage as a fraction),
-                      i.e. threshold is between 0 and 1
-    
-    :return: binary accuracy for forecast as xarray.DataArray object 
-    """
-    threshold = 0.15 if threshold is None else threshold
-    if (threshold < 0) or (threshold > 1):
-        raise ValueError("threshold must be a float between 0 and 1")
-    
-     # obtain mask
-    agcm = masks.get_active_cell_da(obs_da)
-    
-    # binary for observed (i.e. truth)
-    binary_obs_da = obs_da > threshold
-    
-    # binary for forecast
-    binary_fc_da = fc_da > threshold
-    
-    # compute binary accuracy metric
-    binary_fc_da = (binary_fc_da == binary_obs_da).\
-        astype(np.float16).weighted(agcm)
-    binacc_fc = (binary_fc_da.mean(dim=['yc', 'xc']) * 100)
-    
-    return binacc_fc
-=======
 def process_probes(probes, data) -> tuple:
     """
     :param probes: A sequence of locations (pairs)
@@ -153,7 +112,47 @@
             data[idx] = arr.isel(xc=xcs, yc=ycs)
 
     return data
->>>>>>> 917a4100
+
+
+def compute_binary_accuracy(masks: object,
+                            fc_da: object,
+                            obs_da: object,
+                            threshold: float) -> object:
+    """
+    Compute the binary class accuracy of a forecast,
+    where we consider a binary class prediction of ice with SIC > 15%.
+    In particular, we compute the mean percentage of correct
+    classifications over the active grid cell area.
+
+    :param masks: an icenet Masks object
+    :param fc_da: the forecasts given as an xarray.DataArray object
+                  with time, xc, yc coordinates
+    :param obs_da: the "ground truth" given as an xarray.DataArray object
+                   with time, xc, yc coordinates
+    :param threshold: the SIC threshold of interest (in percentage as a fraction),
+                      i.e. threshold is between 0 and 1
+
+    :return: binary accuracy for forecast as xarray.DataArray object
+    """
+    threshold = 0.15 if threshold is None else threshold
+    if (threshold < 0) or (threshold > 1):
+        raise ValueError("threshold must be a float between 0 and 1")
+
+    # obtain mask
+    agcm = masks.get_active_cell_da(obs_da)
+
+    # binary for observed (i.e. truth)
+    binary_obs_da = obs_da > threshold
+
+    # binary for forecast
+    binary_fc_da = fc_da > threshold
+
+    # compute binary accuracy metric
+    binary_fc_da = (binary_fc_da == binary_obs_da). \
+        astype(np.float16).weighted(agcm)
+    binacc_fc = (binary_fc_da.mean(dim=['yc', 'xc']) * 100)
+
+    return binacc_fc
 
 
 def plot_binary_accuracy(masks: object,
@@ -658,6 +657,7 @@
     else:
         return (pd.Timestamp("2001-01-01") + timedelta(days=int(dayofyear) - 1)).strftime("%m-%d")
 
+
 def plot_metrics_leadtime_avg(metric: str,
                               masks: object,
                               hemisphere: str,
@@ -689,8 +689,9 @@
                          If average_over="month" or "day", averages
                          over the month or day respectively and produces
                          heat map plot.
+    :param target_date_avg:
     :param data_path: string specifying a CSV file where metrics dataframe
-                      could be loaded from. If loading in the dataframe is 
+                      could be loaded from. If loading in the dataframe is
                       not possible, it will compute the metrics dataframe
                       and try to save the dataframe
     :param bias_correct: logical value to indicate whether or not to
@@ -966,97 +967,6 @@
     return animation
 
 
-<<<<<<< HEAD
-def forecast_plot_args(ecmwf: bool = True,
-                       threshold: bool = False,
-                       sie: bool = False,
-                       metrics: bool = False,
-                       leadtime: bool = False,
-                       extra_args: object = None) -> object:
-    """
-    Process command line arguments.
-    
-    :param ecmwf:
-    :param threshold:
-    :param sie:
-    :param metrics:
-    :param extra_args:
-
-    :return:
-    """
-
-    ap = argparse.ArgumentParser()
-    ap.add_argument("hemisphere", choices=("north", "south"))
-    ap.add_argument("forecast_file", type=str)
-
-    if leadtime:
-        ap.add_argument("-m",
-                        "--metric",
-                        help="Which metric to compute and plot",
-                        type=str)
-        ap.add_argument("-dp",
-                        "--data_path",
-                        help="Where to find (or store) metrics dataframe",
-                        type=str,
-                        default=None)
-        ap.add_argument("-ao",
-                        "--average_over",
-                        help="How to average the forecast metrics",
-                        type=str,
-                        choices=["all", "month", "day"])
-        ap.add_argument("-td",
-                        "--target_date_average",
-                        help="Averages metric over target date instead of init date",
-                        action="store_true",
-                        default=False)
-    else:
-        ap.add_argument("forecast_date", type=date_arg)
-        
-    ap.add_argument("-r", "--region", default=None, type=region_arg,
-                    help="Region specified x1, y1, x2, y2")
-
-    ap.add_argument("-o", "--output-path", type=str, default=None)
-    ap.add_argument("-v", "--verbose", action="store_true", default=False)
-
-    if ecmwf:
-        ap.add_argument("-b", "--bias-correct",
-                        help="Bias correct SEAS forecast array",
-                        action="store_true",
-                        default=False)
-        ap.add_argument("-e", "--ecmwf", action="store_true", default=False)
-
-    if threshold:
-        ap.add_argument("-t",
-                        "--threshold",
-                        help="The SIC threshold of interest",
-                        type=float,
-                        default=0.15)
-
-    if sie:
-        ap.add_argument("-ga",
-                        "--grid-area",
-                        help="The length of the sides of the grid used (in km)",
-                        type=int,
-                        default=25)
-
-    if metrics:
-        ap.add_argument("-m", 
-                        "--metrics",
-                        help="Which metrics to compute and plot",
-                        type=str,
-                        default="MAE,MSE,RMSE")
-        ap.add_argument("-s",
-                        "--separate",
-                        help="Whether or not to produce separate plots for each metric",
-                        action="store_true",
-                        default=False)
-
-    if type(extra_args) == list:
-        for arg in extra_args:
-            ap.add_argument(*arg[0], **arg[1])
-    elif extra_args is not None:
-        logging.warning("Implementation error: extra_args is invalid")
-=======
 def sic_error_local_header_data(da: xr.DataArray):
     n_probe = len(da.probe)
     return {
@@ -1178,8 +1088,6 @@
     """
 
     error_da = fc_da - obs_da
->>>>>>> 917a4100
-
     combined_da = xr.concat(
         [fc_da, obs_da, error_da],
         dim="obs_kind", coords="minimal"
@@ -1232,14 +1140,19 @@
     Additional argument enabled by allow_ecmwf() etc.
 
     The 'allow_*' methods return self to permit method chaining.
-    """
-
-    def __init__(self, *args, **kwargs):
+
+    :param forecast_date: allows this positional argument to be disabled
+    """
+
+    def __init__(self, *args,
+                 forecast_date: bool = True,
+                 **kwargs):
         super().__init__(*args, **kwargs)
 
         self.add_argument("hemisphere", choices=("north", "south"))
         self.add_argument("forecast_file", type=str)
-        self.add_argument("forecast_date", type=date_arg)
+        if forecast_date:
+            self.add_argument("forecast_date", type=date_arg)
 
         self.add_argument("-o", "--output-path", type=str, default=None)
         self.add_argument("-v", "--verbose", action="store_true", default=False)
@@ -1428,7 +1341,6 @@
                     default=False)
     args = ap.parse_args()
 
-    
     fc = get_forecast_ds(args.forecast_file,
                          args.forecast_date,
                          stddev=args.stddev)
@@ -1603,7 +1515,30 @@
     """
     Produces plot of leadtime averaged metrics for forecasts.
     """
-    args = forecast_plot_args(ecmwf=True, leadtime=True)
+    ap = (
+        ForecastPlotArgParser(forecast_date=False)
+        .allow_ecmwf()
+    )
+    ap.add_argument("-m",
+                    "--metric",
+                    help="Which metric to compute and plot",
+                    type=str)
+    ap.add_argument("-dp",
+                    "--data_path",
+                    help="Where to find (or store) metrics dataframe",
+                    type=str,
+                    default=None)
+    ap.add_argument("-ao",
+                    "--average_over",
+                    help="How to average the forecast metrics",
+                    type=str,
+                    choices=["all", "month", "day"])
+    ap.add_argument("-td",
+                    "--target_date_average",
+                    help="Averages metric over target date instead of init date",
+                    action="store_true",
+                    default=False)
+    args = ap.parse_args()
     masks = Masks(north=args.hemisphere == "north",
                   south=args.hemisphere == "south")
     
