import argparse
import datetime as dt
import logging
import os

from datetime import timedelta

import matplotlib
import matplotlib.cm as cm
import matplotlib.pyplot as plt
import matplotlib.dates as mdates
from matplotlib.animation import FuncAnimation
matplotlib.use('Agg')

import numpy as np
import pandas as pd
import dask.array as da

from icenet.data.cli import date_arg
from icenet.data.sic.mask import Masks
from icenet.plotting.utils import \
    filter_ds_by_obs, get_forecast_ds, get_obs_da, get_seas_forecast_da, \
    show_img, get_plot_axes
from icenet.plotting.video import xarray_to_video

# FIXME: This shouldn't be here, 300 dpi is print quality (not always required)
matplotlib.rcParams.update({
    'figure.facecolor': 'w',
    'figure.dpi': 300
})


def region_arg(argument: str):
    """type handler for region arguments with argparse

    :param argument:
    :return:
    """
    try:
        x1, y1, x2, y2 = tuple([int(s) for s in argument.split(",")])

        assert x2 > x1 and y2 > y1, "Region is not valid"
        return x1, y1, x2, y2
    except TypeError:
        raise argparse.ArgumentTypeError(
            "Region argument must be list of four integers")


def process_regions(region: tuple,
                    data: tuple) -> tuple:
    """

    :param region:
    :param data:
    :return:
    """

    assert len(region) == 4, "Region needs to be a list of four integers"
    x1, y1, x2, y2 = region
    assert x2 > x1 and y2 > y1, "Region is not valid"

    for idx, arr in enumerate(data):
        if arr is not None:
            data[idx] = arr[..., y1:y2, x1:x2]
    return data


def plot_binary_accuracy(masks: object,
                         fc_da: object,
                         cmp_da: object,
                         obs_da: object,
                         output_path: object,
                         threshold: float = 0.15) -> object:
    """
    Compute and plot the binary class accuracy of a forecast,
    where we consider a binary class prediction of ice with SIC > 15%.
    In particular, we compute the mean percentage of correct
    classifications over the active grid cell area.
    
    :param masks: an icenet Masks object
    :param fc_da: the forecasts given as an xarray.DataArray object 
                  with time, xc, yc coordinates
    :param cmp_da: a comparison forecast / sea ice data given as an 
                   xarray.DataArray object with time, xc, yc coordinates.
                   If None, will ignore plotting a comparison forecast
    :param obs_da: the "ground truth" given as an xarray.DataArray object
                   with time, xc, yc coordinates
    :param output_path: string specifying the path to store the plot
    :param threshold: the SIC threshold of interest (in percentage as a fraction),
                      i.e. threshold is between 0 and 1
    
    :return: tuple of (binary accuracy for forecast (fc_da), 
                       binary accuracy for comparison (cmp_da))
    """
    if (threshold < 0) or (threshold > 1):
        raise ValueError("threshold must be a float between 0 and 1")
    
    agcm = masks.get_active_cell_da(obs_da)
    binary_obs_da = obs_da > threshold

    fig, ax = plt.subplots(figsize=(12, 6))
    ax.set_title(f"Binary accuracy comparison (threshold SIC = {threshold*100}%)")

    binary_fc_da = fc_da > threshold
    binary_fc_da = (binary_fc_da == binary_obs_da).\
        astype(np.float16).weighted(agcm)
    binacc_fc = (binary_fc_da.mean(dim=['yc', 'xc']) * 100)
    ax.plot(binacc_fc.time, binacc_fc.values, label="IceNet")

    if cmp_da is not None:
        binary_cmp_da = cmp_da > threshold
        binary_cmp_da = (binary_cmp_da == binary_obs_da).\
            astype(np.float16).weighted(agcm)
        binacc_cmp = (binary_cmp_da.mean(dim=['yc', 'xc']) * 100)
        ax.plot(binacc_cmp.time, binacc_cmp.values, label="SEAS")
    else:
        binacc_cmp = None

    ax.xaxis.set_major_formatter(
        mdates.ConciseDateFormatter(ax.xaxis.get_major_locator()))
    ax.xaxis.set_major_locator(mdates.MonthLocator())
    ax.xaxis.set_minor_locator(mdates.DayLocator())
    ax.legend(loc='lower right')

    output_path = os.path.join("plot", "binacc.png") \
        if not output_path else output_path
    logging.info(f"Saving to {output_path}")
    plt.savefig(output_path)

    return binacc_fc, binacc_cmp


def plot_sea_ice_extent_error(masks: object,
                              fc_da: object,
                              cmp_da: object,
                              obs_da: object,
                              output_path: object,
                              grid_area_size: int = 25,
                              threshold: float = 0.15) -> object:
    """
    Compute sea ice extent (SIE) error of a forecast, where SIE is
    defined as the total area covered by grid cells with SIC > (threshold*100)%.
    
    :param masks: an icenet Masks object
    :param fc_da: the forecasts given as an xarray.DataArray object 
                  with time, xc, yc coordinates
    :param cmp_da: a comparison forecast / sea ice data given as an 
                   xarray.DataArray object with time, xc, yc coordinates.
                   If None, will ignore plotting a comparison forecast
    :param obs_da: the "ground truth" given as an xarray.DataArray object
                   with time, xc, yc coordinates
    :param output_path: string specifying the path to store the plot
    :param grid_area_size: the length of the sides of the grid (in km),
                           by default set to 25 (so area of grid is 25*25)
    :param threshold: the SIC threshold of interest (in percentage as a fraction),
                      i.e. threshold is between 0 and 1
    
    :return: tuple of (SIE for forecast (fc_da), SIE for comparison (cmp_da))
    """
    if (threshold < 0) or (threshold > 1):
        raise ValueError("threshold must be a float between 0 and 1")
    
    # obtain mask
    agcm = masks.get_active_cell_da(obs_da)
    
    # binary for observed (i.e. truth)
    binary_obs_da = obs_da > threshold
    binary_obs_weighted_da = binary_obs_da.astype(int).weighted(agcm)

    # binary for forecast
    binary_fc_da = fc_da > threshold
    binary_fc_weighted_da = binary_fc_da.astype(int).weighted(agcm)
    
    # sie error
    forecast_sie_error = (
        binary_fc_weighted_da.sum(['xc', 'yc']) -
        binary_obs_weighted_da.sum(['xc', 'yc'])
    ) * (grid_area_size**2)
    
    fig, ax = plt.subplots(figsize=(12, 6))
    ax.set_title(f"SIE comparison ({grid_area_size} km grid resolution) "
                 f"(threshold SIC = {threshold*100}%)")
    ax.plot(forecast_sie_error.time, forecast_sie_error.values, label="IceNet")

    if cmp_da is not None:
        binary_cmp_da = cmp_da > threshold
        binary_cmp_weighted_da = binary_cmp_da.astype(int).weighted(agcm)
        cmp_sie_error = (
            binary_cmp_weighted_da.sum(['xc', 'yc']) -
            binary_obs_weighted_da.sum(['xc', 'yc'])
        ) * (grid_area_size**2)
        ax.plot(cmp_sie_error.time, cmp_sie_error.values, label="SEAS")
    else:
        cmp_sie_error = None

    ax.xaxis.set_major_formatter(
        mdates.ConciseDateFormatter(ax.xaxis.get_major_locator()))
    ax.xaxis.set_major_locator(mdates.MonthLocator())
    ax.xaxis.set_minor_locator(mdates.DayLocator())
    ax.legend(loc='lower right')

    output_path = os.path.join("plot", "sie_error.png") \
        if not output_path else output_path
    logging.info(f"Saving to {output_path}")
    plt.savefig(output_path)

    return forecast_sie_error, cmp_sie_error


def compute_metrics(metrics: object,
                    masks: object,
                    fc_da: object,
                    obs_da: object) -> object:
    """
    Computes metrics which are passed in as a list of strings.
    Returns a dictionary where the keys are the metrics,
    and the values are the computed metrics.

    :param metrics: a list of strings
    :param masks: an icenet Masks object
    :param fc_da: an xarray.DataArray object with time, xc, yc coordinates
    :param obs_da: an xarray.DataArray object with time, xc, yc coordinates
    
    :return: dictionary with keys as metric names and values as 
             xarray.DataArray's storing the computed metrics for each forecast
    """
    # check requested metrics have been implemented
    implemented_metrics = ['MAE', 'MSE', 'RMSE']
    for metric in metrics:
        if metric not in implemented_metrics:
            raise NotImplementedError(f"{metric} metric has not been implemented. "
                                      f"Please only choose out of {implemented_metrics}.")
    
    # obtain mask
    mask_da = masks.get_active_cell_da(obs_da)
    
    metric_dict = {}
    # compute raw error
    err_da = (fc_da-obs_da)*100
    if "MAE" in metrics:
        # compute absolute SIC errors
        abs_err_da = da.fabs(err_da)
        abs_weighted_da = abs_err_da.weighted(mask_da)
    if "MSE" in metrics or "RMSE" in metrics:
        # compute squared SIC errors
        square_err_da = err_da**2
        square_weighted_da = square_err_da.weighted(mask_da)
        
    for metric in metrics:
        if metric == "MAE":
            metric_dict[metric] = abs_weighted_da.mean(dim=['yc', 'xc'])
        elif metric == "MSE":
            if "MSE" not in metric_dict.keys():
                # might've already been computed if RMSE came first
                metric_dict["MSE"] = square_weighted_da.mean(dim=['yc', 'xc'])
        elif metric == "RMSE":
            if "MSE" not in metric_dict.keys():
                # check if MSE already been computed
                metric_dict["MSE"] = square_weighted_da.mean(dim=['yc', 'xc'])
            metric_dict[metric] = da.sqrt(metric_dict["MSE"])

    # only return metrics requested (might've computed MSE when computing RMSE)
    return {k: metric_dict[k] for k in metrics}
    
    
def plot_metrics(metrics: object,
                 masks: object,
                 fc_da: object,
                 cmp_da: object,
                 obs_da: object,
                 output_path: object,
                 separate: bool = False) -> object:
    """
    Computes metrics which are passed in as a list of strings,
    and plots them for each forecast.
    Returns a dictionary where the keys are the metrics,
    and the values are the computed metrics.

    :param metrics: a list of strings
    :param masks: an icenet Masks object
    :param fc_da: an xarray.DataArray object with time, xc, yc coordinates
    :param cmp_da: a comparison forecast / sea ice data given as an 
                   xarray.DataArray object with time, xc, yc coordinates.
                   If None, will ignore plotting a comparison forecast
    :param obs_da: an xarray.DataArray object with time, xc, yc coordinates
    :param output_path: string specifying the path to store the plot(s).
                        If separate=True, this should be a directory
    :param separate: logical value specifying whether there is a plot created for
                     each metric (True) or not (False), default is False
    
    :return: dictionary with keys as metric names and values as 
             xarray.DataArray's storing the computed metrics for each forecast
    """
    # compute metrics
    fc_metric_dict = compute_metrics(metrics=metrics,
                                     masks=masks,
                                     fc_da=fc_da,
                                     obs_da=obs_da)
    if cmp_da is not None:
        cmp_metric_dict = compute_metrics(metrics=metrics,
                                          masks=masks,
                                          fc_da=cmp_da,
                                          obs_da=obs_da)
    else:
        cmp_metric_dict = None
    
    if separate:
        # produce separate plots for each metric
        for metric in metrics:
            fig, ax = plt.subplots(figsize=(12, 6))
            ax.set_title(f"{metric} comparison")
            ax.plot(fc_metric_dict[metric].time,
                    fc_metric_dict[metric].values,
                    label="IceNet")
            if cmp_metric_dict is not None:
                ax.plot(cmp_metric_dict[metric].time,
                        cmp_metric_dict[metric].values,
                        label=f"SEAS")
                
            ax.xaxis.set_major_formatter(
                mdates.ConciseDateFormatter(ax.xaxis.get_major_locator()))
            ax.xaxis.set_major_locator(mdates.MonthLocator())
            ax.xaxis.set_minor_locator(mdates.DayLocator())
            ax.legend(loc='lower right')
            
            outpath = os.path.join("plot", f"{metric}.png") \
                if not output_path else os.path.join(output_path, f"{metric}.png")
            logging.info(f"Saving to {outpath}")
            plt.savefig(outpath)
    else:
        # produce one plot for all metrics
        fig, ax = plt.subplots(figsize=(12, 6))
        ax.set_title("Metric comparison")
        for metric in metrics:
            ax.plot(fc_metric_dict[metric].time,
                    fc_metric_dict[metric].values,
                    label=f"IceNet {metric}")
            if cmp_metric_dict is not None:
                ax.plot(cmp_metric_dict[metric].time,
                        cmp_metric_dict[metric].values,
                        label=f"SEAS {metric}",
                        linestyle="dotted")
        
        ax.xaxis.set_major_formatter(
            mdates.ConciseDateFormatter(ax.xaxis.get_major_locator()))
        ax.xaxis.set_major_locator(mdates.MonthLocator())
        ax.xaxis.set_minor_locator(mdates.DayLocator())
        ax.legend(loc='lower right')
        
        output_path = os.path.join("plot", "metrics.png") \
            if not output_path else output_path
        logging.info(f"Saving to {output_path}")
        plt.savefig(output_path)
    
    return fc_metric_dict, cmp_metric_dict


def sic_error_video(fc_da: object,
                    obs_da: object,
                    land_mask: object,
                    output_path: object) -> object:
    """

    :param fc_da:
    :param obs_da:
    :param land_mask:
    :param output_path:
    
    :returns: matplotlib animation
    """

    diff = fc_da - obs_da

    fig, maps = plt.subplots(nrows=1, ncols=3, figsize=(18, 5))
    fig.set_dpi(150)

    leadtime = 0
    fc_plot = fc_da.isel(time=leadtime).to_numpy()
    obs_plot = obs_da.isel(time=leadtime).to_numpy()
    diff_plot = diff.isel(time=leadtime).to_numpy()

    contour_kwargs = dict(
        vmin=0,
        vmax=1,
        cmap='YlOrRd'
    )

    im1 = maps[0].imshow(fc_plot, **contour_kwargs)
    im2 = maps[1].imshow(obs_plot, **contour_kwargs)
    im3 = maps[2].imshow(diff_plot, 
                         vmin=-1, vmax=1, cmap="RdBu_r")

    tic = maps[0].set_title("IceNet "
                            f"{pd.to_datetime(fc_da.isel(time=leadtime).time.values).strftime('%d/%m/%Y')}")
    tio = maps[1].set_title("OSISAF Obs "
                            f"{pd.to_datetime(obs_da.isel(time=leadtime).time.values).strftime('%d/%m/%Y')}")
    maps[2].set_title("Diff")

    p0 = maps[0].get_position().get_points().flatten()
    p1 = maps[1].get_position().get_points().flatten()
    p2 = maps[2].get_position().get_points().flatten()

    ax_cbar = fig.add_axes([p0[0], 0, p1[2]-p0[0], 0.05])
    plt.colorbar(im1, cax=ax_cbar, orientation='horizontal')

    ax_cbar1 = fig.add_axes([p2[0], 0, p2[2]-p2[0], 0.05])
    plt.colorbar(im3, cax=ax_cbar1, orientation='horizontal')

    for m_ax in maps[0:3]:
        m_ax.contourf(land_mask,
                      levels=[.5, 1],
                      colors=[matplotlib.cm.gray(180)],
                      zorder=3)

    fig.subplots_adjust(hspace=0.2, wspace=0.2)

    def update(date):
        logging.debug(f"Plotting {date}")

        fc_plot = fc_da.isel(time=date).to_numpy()
        obs_plot = obs_da.isel(time=date).to_numpy()
        diff_plot = diff.isel(time=date).to_numpy()
        
        tic.set_text("IceNet "
                     f"{pd.to_datetime(fc_da.isel(time=date).time.values).strftime('%d/%m/%Y')}")
        tio.set_text("OSISAF Obs "
                     f"{pd.to_datetime(obs_da.isel(time=date).time.values).strftime('%d/%m/%Y')}")

        im1.set_data(fc_plot)
        im2.set_data(obs_plot)
        im3.set_data(diff_plot)

        return tic, tio, im1, im2, im3

    animation = FuncAnimation(fig,
                              update,
                              range(0, len(fc_da.time)),
                              interval=100)

    plt.close()

    output_path  = os.path.join("plot", "sic_error.mp4") \
        if not output_path else output_path
    logging.info(f"Saving to {output_path}")
    animation.save(output_path,
                   fps=10,
                   extra_args=['-vcodec', 'libx264'])
    return animation


def forecast_plot_args(ecmwf: bool = True,
<<<<<<< HEAD
                       extra_args: object = None) -> object:
=======
                       threshold: bool = False,
                       sie: bool = False,
                       metrics: bool = False) -> object:
>>>>>>> 5bf591d0
    """
    Process command line arguments.
    
    :param ecmwf:
<<<<<<< HEAD
    :param extra_args:
=======
    :param threshold:
    :param metrics:
    :param sie:
    
>>>>>>> 5bf591d0
    :return:
    """

    ap = argparse.ArgumentParser()
    ap.add_argument("hemisphere", choices=("north", "south"))
    ap.add_argument("forecast_file", type=str)
    ap.add_argument("forecast_date", type=date_arg)

    ap.add_argument("-r", "--region", default=None, type=region_arg,
                    help="Region specified x1, y1, x2, y2")

    ap.add_argument("-o", "--output-path", type=str, default=None)
    ap.add_argument("-v", "--verbose", action="store_true", default=False)

    if ecmwf:
        ap.add_argument("-b", "--bias-correct",
                        help="Bias correct SEAS forecast array",
                        action="store_true",
                        default=False)
        ap.add_argument("-e", "--ecmwf", action="store_true", default=False)

<<<<<<< HEAD
    if type(extra_args) == list:
        for arg in extra_args:
            ap.add_argument(*arg[0], **arg[1])
    elif extra_args is not None:
        logging.warning("Implementation error: extra_args is invalid")
=======
    if threshold:
        ap.add_argument("-t",
                        "--threshold",
                        help="The SIC threshold of interest",
                        type=float,
                        default=0.15)

    if sie:
        ap.add_argument("-ga",
                        "--grid-area",
                        help="The length of the sides of the grid used (in km)",
                        type=int,
                        default=25)

    if metrics:
        ap.add_argument("-m", 
                        "--metrics",
                        help="Which metrics to compute and plot",
                        type=str,
                        default="MAE,MSE,RMSE")
        ap.add_argument("-s",
                        "--separate",
                        help="Whether or not to produce separate plots for each metric",
                        action="store_true",
                        default=False)
>>>>>>> 5bf591d0

    args = ap.parse_args()

    logging.basicConfig(level=logging.DEBUG if args.verbose else logging.INFO)
    logging.getLogger("matplotlib").setLevel(logging.WARNING)

    return args

##
# CLI endpoints
#


def binary_accuracy():
    """
    Produces plot of the binary classification accuracy of forecasts.
    """
    args = forecast_plot_args(ecmwf=True, threshold=True)

    masks = Masks(north=args.hemisphere == "north",
                  south=args.hemisphere == "south")

    fc = get_forecast_ds(args.forecast_file,
                         args.forecast_date)
    obs = get_obs_da(args.hemisphere,
                     pd.to_datetime(args.forecast_date) +
                     timedelta(days=1),
                     pd.to_datetime(args.forecast_date) +
                     timedelta(days=int(fc.leadtime.max())))
    fc = filter_ds_by_obs(fc, obs, args.forecast_date)

    if args.ecmwf:
        seas = get_seas_forecast_da(
            args.hemisphere,
            args.forecast_date,
            bias_correct=args.bias_correct) \
            if args.ecmwf else None

        seas = seas.assign_coords(dict(xc=seas.xc / 1e3, yc=seas.yc / 1e3))
        seas = seas.isel(time=slice(1, None))
    else:
        seas = None

    if args.region:
        seas, fc, obs, masks = process_regions(args.region,
                                               [seas, fc, obs, masks])

    plot_binary_accuracy(masks=masks,
                         fc_da=fc,
                         cmp_da=seas,
                         obs_da=obs,
                         output_path=args.output_path,
                         threshold=args.threshold)


def sie_error():
    """
    Produces plot of the sea-ice extent (SIE) error of forecasts.
    """
    args = forecast_plot_args(ecmwf=True, threshold=True, sie=True)

    masks = Masks(north=args.hemisphere == "north",
                  south=args.hemisphere == "south")

    fc = get_forecast_ds(args.forecast_file,
                         args.forecast_date)
    obs = get_obs_da(args.hemisphere,
                     pd.to_datetime(args.forecast_date) +
                     timedelta(days=1),
                     pd.to_datetime(args.forecast_date) +
                     timedelta(days=int(fc.leadtime.max())))
    fc = filter_ds_by_obs(fc, obs, args.forecast_date)

    if args.ecmwf:
        seas = get_seas_forecast_da(
            args.hemisphere,
            args.forecast_date,
            bias_correct=args.bias_correct) \
            if args.ecmwf else None

        seas = seas.assign_coords(dict(xc=seas.xc / 1e3, yc=seas.yc / 1e3))
        seas = seas.isel(time=slice(1, None))
    else:
        seas = None

    if args.region:
        seas, fc, obs, masks = process_regions(args.region,
                                               [seas, fc, obs, masks])

    plot_sea_ice_extent_error(masks=masks,
                              fc_da=fc,
                              cmp_da=seas,
                              obs_da=obs,
                              output_path=args.output_path,
                              grid_area_size=args.grid_area,
                              threshold=args.threshold)


<<<<<<< HEAD
def plot_forecast():
    """CLI entry point for icenet_plot_forecast

    :return:
    """
    args = forecast_plot_args(ecmwf=False,
                              extra_args=[
                                  (("-l", "--leadtimes"), dict(
                                      help="Leadtimes to output, multiple as CSV, range as n..n",
                                      type=lambda s: [int(i) for i in
                                                      list(s.split(",") if "," in s else
                                                           range(int(s.split("..")[0]),
                                                                 int(s.split("..")[1])) if ".." in s else
                                                           [s])])),
                                  (("-c", "--no-coastlines"), dict(
                                      help="Turn off cartopy integration",
                                      action="store_true", default=False,
                                  )),
                                  (("-f", "--format"), dict(
                                      help="Format to output in",
                                      choices=("mp4", "png", "svg", "tiff"),
                                      default="png"
                                  ))
                              ])
    fc = get_forecast_ds(args.forecast_file, args.forecast_date)
    fc = fc.transpose(..., "yc", "xc")

    if not os.path.isdir(args.output_path):
        logging.warning("No directory at: {}".format(args.output_path))
        os.makedirs(args.output_dir)
    elif os.path.isfile(args.output_path):
        raise RuntimeError("{} should be a directory and not existent...".
                           format(args.output_path))

    forecast_name = "{}.{}".format(
        os.path.splitext(os.path.basename(args.forecast_file))[0],
        args.forecast_date)

    cmap = None
    if args.region is not None:
        cmap = cm.get_cmap("tab20")
        cmap.set_bad("dimgrey")

        fc = process_regions(args.region, [fc])[0]

    leadtimes = args.leadtimes \
        if args.leadtimes is not None \
        else list(range(1, int(max(fc.leadtime.values)) + 1))

    if args.format == "mp4":
        pred_da = fc.isel(time=0).sel(leadtime=leadtimes)

        if "forecast_date" not in pred_da:
            forecast_dates = [
                pd.Timestamp(args.forecast_date) + dt.timedelta(lt)
                for lt in args.leadtimes]
            pred_da = pred_da.assign_coords(
                forecast_date=("leadtime", forecast_dates))

        pred_da = pred_da.drop("time").drop("leadtime").\
            rename(leadtime="time", forecast_date="time").set_index(time="time")

        anim_args = dict(
            figsize=5
        )
        if not args.no_coastlines:
            logging.warning("Coastlines will not work with the current "
                            "implementation of xarray_to_video")

        output_filename = os.path.join(args.output_path, "{}.{}.{}".format(
            forecast_name,
            args.forecast_date.strftime("%Y%m%d"),
            args.format
        ))
        xarray_to_video(pred_da, fps=1, cmap=cmap,
                        imshow_kwargs=dict(vmin=0., vmax=1.),
                        video_path=output_filename,
                        **anim_args)
    else:
        for leadtime in leadtimes:
            pred_da = fc.sel(leadtime=leadtime).isel(time=0)    #.sic_mean. \
                      # .where(~lm)

            bound_args = dict()

            if args.region is not None:
                bound_args.update(x1=args.region[0],
                                  x2=args.region[2],
                                  y1=args.region[1],
                                  y2=args.region[3])

            ax = get_plot_axes(**bound_args,
                               do_coastlines=not args.no_coastlines)

            if cmap:
                bound_args.update(cmap=cmap)

            im = show_img(ax, pred_da, **bound_args,
                          do_coastlines=not args.no_coastlines)

            plt.colorbar(im, ax=ax)
            plot_date = args.forecast_date + dt.timedelta(leadtime)
            ax.set_title("{:04d}/{:02d}/{:02d}".format(plot_date.year,
                                                       plot_date.month,
                                                       plot_date.day))
            output_filename = os.path.join(args.output_path, "{}.{}.{}".format(
                forecast_name,
                (args.forecast_date + dt.timedelta(
                    days=leadtime)).strftime("%Y%m%d"),
                args.format
            ))

            logging.info("Saving to {}".format(output_filename))
            plt.savefig(output_filename)
            plt.clf()


def sic_error():
=======
def parse_metrics_arg(argument: str) -> object:
    """
    Splits a string into a list by separating on commas.
    Will remove any whitespace and removes duplicates.
    Used to parsing metrics argument in metric_plots.
    
    :param argument: string
    
    :return: list of metrics to compute
    """
    return list(set([s.replace(" ", "") for s in argument.split(",")]))


def metric_plots():
    """
    Produces plot of requested metrics for forecasts.
>>>>>>> 5bf591d0
    """
    args = forecast_plot_args(ecmwf=True, metrics=True)

    masks = Masks(north=args.hemisphere == "north",
                  south=args.hemisphere == "south")

    fc = get_forecast_ds(args.forecast_file,
                         args.forecast_date)
    obs = get_obs_da(args.hemisphere,
                     pd.to_datetime(args.forecast_date) +
                     timedelta(days=1),
                     pd.to_datetime(args.forecast_date) +
                     timedelta(days=int(fc.leadtime.max())))
    fc = filter_ds_by_obs(fc, obs, args.forecast_date)

    metrics = parse_metrics_arg(args.metrics)

    if args.ecmwf:
        seas = get_seas_forecast_da(
            args.hemisphere,
            args.forecast_date,
            bias_correct=args.bias_correct) \
            if args.ecmwf else None

        seas = seas.assign_coords(dict(xc=seas.xc / 1e3, yc=seas.yc / 1e3))
        seas = seas.isel(time=slice(1, None))
    else:
        seas = None

    if args.region:
        seas, fc, obs, masks = process_regions(args.region,
                                               [seas, fc, obs, masks])

    plot_metrics(metrics=metrics,
                 masks=masks,
                 fc_da=fc,
                 cmp_da=seas,
                 obs_da=obs,
                 output_path=args.output_path,
                 separate=args.separate)
    


def sic_error():
    """
    Produces video visualisation of SIC of forecast and ground truth.
    """
    args = forecast_plot_args(ecmwf=False)

    masks = Masks(north=args.hemisphere == "north",
                  south=args.hemisphere == "south")

    fc = get_forecast_ds(args.forecast_file,
                         args.forecast_date)
    obs = get_obs_da(args.hemisphere,
                     pd.to_datetime(args.forecast_date) +
                     timedelta(days=1),
                     pd.to_datetime(args.forecast_date) +
                     timedelta(days=int(fc.leadtime.max())))
    fc = filter_ds_by_obs(fc, obs, args.forecast_date)

    if args.region:
        fc, obs, masks = process_regions(args.region, [fc, obs, masks])

    sic_error_video(fc_da=fc,
                    obs_da=obs,
                    land_mask=masks.get_land_mask(),
                    output_path=args.output_path)<|MERGE_RESOLUTION|>--- conflicted
+++ resolved
@@ -449,25 +449,18 @@
 
 
 def forecast_plot_args(ecmwf: bool = True,
-<<<<<<< HEAD
-                       extra_args: object = None) -> object:
-=======
                        threshold: bool = False,
                        sie: bool = False,
-                       metrics: bool = False) -> object:
->>>>>>> 5bf591d0
+                       metrics: bool = False,
+                       extra_args: object = None) -> object:
     """
     Process command line arguments.
     
     :param ecmwf:
-<<<<<<< HEAD
-    :param extra_args:
-=======
     :param threshold:
     :param metrics:
     :param sie:
-    
->>>>>>> 5bf591d0
+    :param extra_args:
     :return:
     """
 
@@ -489,13 +482,6 @@
                         default=False)
         ap.add_argument("-e", "--ecmwf", action="store_true", default=False)
 
-<<<<<<< HEAD
-    if type(extra_args) == list:
-        for arg in extra_args:
-            ap.add_argument(*arg[0], **arg[1])
-    elif extra_args is not None:
-        logging.warning("Implementation error: extra_args is invalid")
-=======
     if threshold:
         ap.add_argument("-t",
                         "--threshold",
@@ -521,7 +507,12 @@
                         help="Whether or not to produce separate plots for each metric",
                         action="store_true",
                         default=False)
->>>>>>> 5bf591d0
+
+    if type(extra_args) == list:
+        for arg in extra_args:
+            ap.add_argument(*arg[0], **arg[1])
+    elif extra_args is not None:
+        logging.warning("Implementation error: extra_args is invalid")
 
     args = ap.parse_args()
 
@@ -620,7 +611,6 @@
                               threshold=args.threshold)
 
 
-<<<<<<< HEAD
 def plot_forecast():
     """CLI entry point for icenet_plot_forecast
 
@@ -737,9 +727,6 @@
             plt.savefig(output_filename)
             plt.clf()
 
-
-def sic_error():
-=======
 def parse_metrics_arg(argument: str) -> object:
     """
     Splits a string into a list by separating on commas.
@@ -756,7 +743,6 @@
 def metric_plots():
     """
     Produces plot of requested metrics for forecasts.
->>>>>>> 5bf591d0
     """
     args = forecast_plot_args(ecmwf=True, metrics=True)
 
@@ -798,8 +784,6 @@
                  output_path=args.output_path,
                  separate=args.separate)
     
-
-
 def sic_error():
     """
     Produces video visualisation of SIC of forecast and ground truth.
