import glob
import logging
import os

import numpy as np
import tensorflow as tf


def get_decoder(shape: object,
                channels: object,
                forecasts: object,
                num_vars: int = 1,
                dtype: str = "float32") -> object:
    """Returns a decoder function used for parsing and decoding data from tfrecord protocol buffer.

    Args:
        shape: The shape of the input data.
        channels: The number of channels in the input data.
        forecasts: The number of days to forecast in prediction
        num_vars (optional): The number of variables in the input data. Defaults to 1.
        dtype (optional): The data type of the input data. Defaults to "float32".

    Returns:
        A function that can be used to parse and decode data. It takes in a protocol buffer
            (tfrecord) as input and returns the parsed and decoded data.
    """
    xf = tf.io.FixedLenFeature([*shape, channels], getattr(tf, dtype))
    yf = tf.io.FixedLenFeature([*shape, forecasts, num_vars],
                               getattr(tf, dtype))
    sf = tf.io.FixedLenFeature([*shape, forecasts, num_vars],
                               getattr(tf, dtype))

    @tf.function
    def decode_item(proto):
        features = {
            "x": xf,
            "y": yf,
            "sample_weights": sf,
        }

        item = tf.io.parse_example(proto, features)
        return item['x'], item['y'], item['sample_weights']

    return decode_item


# TODO: define a decent interface and sort the inheritance architecture out, as
#  this will facilitate the new datasets in #35
class SplittingMixin:
    """Read train, val, test datasets from tfrecord protocol buffer files.

    Split and shuffle data if specified as well.

    Example:
        This mixin is not to be used directly, but to give an idea of its use:

        # Initialise SplittingMixin
        split_dataset = SplittingMixin()

        # Add file paths to the train, validation, and test datasets
        split_dataset.add_records(base_path="./network_datasets/notebook_data/", hemi="south")
    """
    _batch_size: int
    _dtype: object
    _num_channels: int
    _n_forecast_days: int
    _shape: int
    _shuffling: bool

    train_fns = []
    test_fns = []
    val_fns = []

    def add_records(self, base_path: str, hemi: str) -> None:
        """Add list of paths to train, val, test *.tfrecord(s) to relevant instance attributes.

        Add sorted list of file paths to train, validation, and test datasets in SplittingMixin.

        Args:
            base_path (str): The base path where the datasets are located.
            hemi (str): The hemisphere the datasets correspond to.

        Returns:
            None. Updates `self.train_fns`, `self.val_fns`, `self.test_fns` with list
                of *.tfrecord files.
        """
        train_path = os.path.join(base_path, hemi, "train")
        val_path = os.path.join(base_path, hemi, "val")
        test_path = os.path.join(base_path, hemi, "test")

        logging.info("Training dataset path: {}".format(train_path))
        self.train_fns += sorted(glob.glob("{}/*.tfrecord".format(train_path)))
        logging.info("Validation dataset path: {}".format(val_path))
        self.val_fns += sorted(glob.glob("{}/*.tfrecord".format(val_path)))
        logging.info("Test dataset path: {}".format(test_path))
        self.test_fns += sorted(glob.glob("{}/*.tfrecord".format(test_path)))

    def get_split_datasets(self, ratio: object = None):
        """Retrieves train, val, and test datasets from corresponding attributes of SplittingMixin.

        Retrieves the train, validation, and test datasets from the file paths stored in the
            `train_fns`, `val_fns`, and `test_fns` attributes of SplittingMixin.

        Args:
            ratio (optional): A float representing the truncated list of datasets to be used.
                If not specified, all datasets will be used.
                Defaults to None.

        Returns:
            tuple: A tuple containing the train, validation, and test datasets.

        Raises:
            RuntimeError: If no files have been found in the train, validation, and test datasets.
            RuntimeError: If the ratio is greater than 1.
        """
        if not (len(self.train_fns) + len(self.val_fns) + len(self.test_fns)):
            raise RuntimeError("No files have been found, abandoning. This is "
                               "likely because you're trying to use a config "
                               "only mode dataset in a situation that demands "
                               "tfrecords to be generated (like training...)")

        logging.info("Datasets: {} train, {} val and {} test filenames".format(
            len(self.train_fns), len(self.val_fns), len(self.test_fns)))

        # If ratio is specified, truncate file paths for train, val, test using the ratio.
        if ratio:
            if ratio > 1.0:
                raise RuntimeError("Ratio cannot be more than 1")

            logging.info("Reducing datasets to {} of total files".format(ratio))
            train_idx, val_idx, test_idx = \
                int(len(self.train_fns) * ratio), \
                int(len(self.val_fns) * ratio), \
                int(len(self.test_fns) * ratio)

            if train_idx > 0:
                self.train_fns = self.train_fns[:train_idx]
            if val_idx > 0:
                self.val_fns = self.val_fns[:val_idx]
            if test_idx > 0:
                self.test_fns = self.test_fns[:test_idx]

            logging.info(
                "Reduced: {} train, {} val and {} test filenames".format(
                    len(self.train_fns), len(self.val_fns), len(self.test_fns)))

        # Loads from files as bytes exactly as written. Must parse and decode it.
        train_ds, val_ds, test_ds = \
            tf.data.TFRecordDataset(self.train_fns,
                                    num_parallel_reads=self.batch_size), \
            tf.data.TFRecordDataset(self.val_fns,
                                    num_parallel_reads=self.batch_size), \
            tf.data.TFRecordDataset(self.test_fns,
                                    num_parallel_reads=self.batch_size),

        # TODO: Comparison/profiling runs
        # TODO: parallel for batch size while that's small
        # TODO: obj.decode_item might not work here - figure out runtime
        #  implementation based on wrapped function call that can be serialised
        decoder = get_decoder(self.shape,
                              self.num_channels,
                              self.n_forecast_days,
                              dtype=self.dtype.__name__)

        if self.shuffling:
            logging.info("Training dataset(s) marked to be shuffled")
            # FIXME: this is not a good calculation, but we don't have access
            #  in the mixin to the configuration that generated the dataset #57
            train_ds = train_ds.shuffle(
                min(int(len(self.train_fns) * self.batch_size), 366))

        # Since TFRecordDataset does not parse or decode the dataset from bytes,
        # use custom decoder function with map to do so.
        train_ds = train_ds.\
            map(decoder, num_parallel_calls=self.batch_size).\
            batch(self.batch_size)

        val_ds = val_ds.\
            map(decoder, num_parallel_calls=self.batch_size).\
            batch(self.batch_size)

        test_ds = test_ds.\
            map(decoder, num_parallel_calls=self.batch_size).\
            batch(self.batch_size)

        return train_ds.prefetch(tf.data.AUTOTUNE), \
            val_ds.prefetch(tf.data.AUTOTUNE), \
            test_ds.prefetch(tf.data.AUTOTUNE)

<<<<<<< HEAD
    def check_dataset(self,
                      split: str = "train") -> None:
        """Check the dataset for NaN, log debugging info regarding dataset shape and bounds.

        Also logs a warning if any NaN are found.

        Args:
            split: The split of the dataset to check. Default is "train".
        """
=======
    def check_dataset(self, split: str = "train"):
>>>>>>> 70ae1714
        logging.debug("Checking dataset {}".format(split))

        decoder = get_decoder(self.shape,
                              self.num_channels,
                              self.n_forecast_days,
                              dtype=self.dtype.__name__)

        for df in getattr(self, "{}_fns".format(split)):
            logging.debug("Getting records from {}".format(df))
            try:
                raw_dataset = tf.data.TFRecordDataset([df])
                raw_dataset = raw_dataset.map(decoder)

                for i, (x, y, sw) in enumerate(raw_dataset):
                    x = x.numpy()
                    y = y.numpy()
                    sw = sw.numpy()

                    logging.debug(
                        "Got record {}:{} with x {} y {} sw {}".format(
                            df, i, x.shape, y.shape, sw.shape))

                    input_nans = np.isnan(x).sum()
                    output_nans = np.isnan(y[sw > 0.]).sum()
                    input_min = np.min(x)
                    input_max = np.max(x)
                    output_min = np.min(x)
                    output_max = np.max(x)
                    sw_min = np.min(x)
                    sw_max = np.max(x)

                    logging.debug(
                        "Bounds: Input {}:{} Output {}:{} SW {}:{}".format(
                            input_min, input_max, output_min, output_max,
                            sw_min, sw_max))

                    if input_nans > 0:
                        logging.warning("Input NaNs detected in {}:{}".format(
                            df, i))

                    if output_nans > 0:
                        logging.warning(
                            "Output NaNs detected in {}:{}, not "
                            "accounted for by sample weighting".format(df, i))
            except tf.errors.DataLossError as e:
                logging.warning("{}: data loss error {}".format(df, e.message))
            except tf.errors.OpError as e:
                logging.warning("{}: tensorflow error {}".format(df, e.message))
            # We don't except any non-tensorflow errors to prevent progression

    @property
    def batch_size(self) -> int:
        """Get dataset's batch size.

        Set in subclass, not in SplittingMixin.

        Returns:
            self._batch_size: Batch size set for dataset.
        """
        return self._batch_size

    @property
    def dtype(self) -> str:
        """Get dataset's data type.

        Set in subclass, not in SplittingMixin.

        Returns:
            self._dtype: Data type of dataset.
        """
        return self._dtype

    @property
    def n_forecast_days(self) -> int:
        """Get number of days to forecast in prediction.

        Set in subclass, not in SplittingMixin.

        Returns:
            self._n_forecast_days: Number of days to forecast.
        """
        return self._n_forecast_days

    @property
    def num_channels(self) -> int:
        """Get number of channels in dataset.

        Corresponds to number of variables.
        Set in subclass, not in SplittingMixin.

        Returns:
            self._num_channels: Number of channels in dataset.
        """
        return self._num_channels

    @property
    def shape(self) -> object:
        """Get shape of dataset.

        Set in subclass, not in SplittingMixin.

        Returns:
            self._shape: Tuple/List of dataset shape.
        """
        return self._shape

    @property
    def shuffling(self) -> bool:
        """Get flag for whether training dataset(s) are marked to be shuffled.

        Set in subclass, not in SplittingMixin.

        Returns:
            self._shuffling: A flag if training dataset(s) marked to
                be shuffled.
        """
        return self._shuffling<|MERGE_RESOLUTION|>--- conflicted
+++ resolved
@@ -187,9 +187,7 @@
             val_ds.prefetch(tf.data.AUTOTUNE), \
             test_ds.prefetch(tf.data.AUTOTUNE)
 
-<<<<<<< HEAD
-    def check_dataset(self,
-                      split: str = "train") -> None:
+    def check_dataset(self, split: str = "train") -> None:
         """Check the dataset for NaN, log debugging info regarding dataset shape and bounds.
 
         Also logs a warning if any NaN are found.
@@ -197,9 +195,6 @@
         Args:
             split: The split of the dataset to check. Default is "train".
         """
-=======
-    def check_dataset(self, split: str = "train"):
->>>>>>> 70ae1714
         logging.debug("Checking dataset {}".format(split))
 
         decoder = get_decoder(self.shape,
